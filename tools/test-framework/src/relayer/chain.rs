/*!
   Definition for a proxy [`ChainHandle`] implementation for tagged
   chain handles.

   Since we use the chain handle type to distinguish the chain tags, we will
   run into problem if we have the same concrete `ChainHandle` implementations
   for two chains that are not encapsulated behind an `impl ChainHandle`.

   This is the case for creating N-ary chains, because we cannot rely on the
   existential type encapsulation of `impl ChainHandle` to turn the
   [`CountingAndCachingChainHandle`](ibc_relayer::chain::handle::CountingAndCachingChainHandle) to turn
   them into unique types.

   A workaround for this is to add a unique tag to `CountingAndCachingChainHandle` itself,
   so that the type `MonoTagged<Tag, CountingAndCachingChainHandle>` becomes a unique chain
   handle type.

   We implement [`ChainHandle`] for a `MonoTagged<Tag, Handle>`, since if the
   underlying `Handle` type implements [`ChainHandle`], then a tagged handle
   is still a [`ChainHandle`].
*/

use crossbeam_channel as channel;
<<<<<<< HEAD
=======
use ibc_proto::ibc::core::channel::v1::{QueryUpgradeErrorRequest, QueryUpgradeRequest};
use ibc_relayer::chain::cosmos::version::Specs;
use ibc_relayer_types::core::ics04_channel::upgrade::{ErrorReceipt, Upgrade};
use tracing::Span;

>>>>>>> e26d356a
use ibc_proto::ibc::apps::fee::v1::{
    QueryIncentivizedPacketRequest, QueryIncentivizedPacketResponse,
};
use ibc_relayer::{
    account::Balance,
    chain::{
        client::ClientSettings,
        cosmos::version::Specs,
        endpoint::{ChainStatus, HealthCheck},
        handle::{ChainHandle, ChainRequest, Subscription},
        requests::*,
        tracking::TrackedMsgs,
    },
    client_state::{AnyClientState, IdentifiedAnyClientState},
    config::ChainConfig,
    connection::ConnectionMsgType,
    consensus_state::AnyConsensusState,
    denom::DenomTrace,
    error::Error,
    event::IbcEventWithHeight,
    keyring::AnySigningKeyPair,
    misbehaviour::MisbehaviourEvidence,
};
use ibc_relayer_types::{
    applications::ics31_icq::response::CrossChainQueryResponse,
    core::{
        ics02_client::{events::UpdateClient, header::AnyHeader},
        ics03_connection::{
            connection::{ConnectionEnd, IdentifiedConnectionEnd},
            version::Version,
        },
        ics04_channel::{
            channel::{ChannelEnd, IdentifiedChannelEnd},
            packet::{PacketMsgType, Sequence},
        },
        ics23_commitment::{commitment::CommitmentPrefix, merkle::MerkleProof},
        ics24_host::identifier::{ChainId, ChannelId, ClientId, ConnectionId, PortId},
    },
    proofs::Proofs,
    signer::Signer,
    Height,
};
use tracing::Span;

use crate::types::tagged::*;

/**
   Implement `ChainHandle` for any existential type `Handle: ChainHandle`.
   This allows us to tag values for chains that are tagged by position
   in [N-ary chains](crate::types::nary).
*/
impl<Tag, Handle> ChainHandle for MonoTagged<Tag, Handle>
where
    Tag: Send + Sync + 'static,
    Handle: ChainHandle,
{
    fn new(chain_id: ChainId, sender: channel::Sender<(Span, ChainRequest)>) -> Self {
        Self::new(Handle::new(chain_id, sender))
    }

    fn id(&self) -> ChainId {
        self.value().id()
    }

    fn shutdown(&self) -> Result<(), Error> {
        self.value().shutdown()
    }

    fn health_check(&self) -> Result<HealthCheck, Error> {
        self.value().health_check()
    }

    fn subscribe(&self) -> Result<Subscription, Error> {
        self.value().subscribe()
    }

    fn send_messages_and_wait_commit(
        &self,
        tracked_msgs: TrackedMsgs,
    ) -> Result<Vec<IbcEventWithHeight>, Error> {
        self.value().send_messages_and_wait_commit(tracked_msgs)
    }

    fn send_messages_and_wait_check_tx(
        &self,
        tracked_msgs: TrackedMsgs,
    ) -> Result<Vec<tendermint_rpc::endpoint::broadcast::tx_sync::Response>, Error> {
        self.value().send_messages_and_wait_check_tx(tracked_msgs)
    }

    fn get_signer(&self) -> Result<Signer, Error> {
        self.value().get_signer()
    }

    fn config(&self) -> Result<ChainConfig, Error> {
        self.value().config()
    }

    fn get_key(&self) -> Result<AnySigningKeyPair, Error> {
        self.value().get_key()
    }

    fn add_key(&self, key_name: String, key: AnySigningKeyPair) -> Result<(), Error> {
        self.value().add_key(key_name, key)
    }

    fn version_specs(&self) -> Result<Specs, Error> {
        self.value().version_specs()
    }

    fn query_application_status(&self) -> Result<ChainStatus, Error> {
        self.value().query_application_status()
    }

    fn query_latest_height(&self) -> Result<Height, Error> {
        self.value().query_latest_height()
    }

    fn query_clients(
        &self,
        request: QueryClientStatesRequest,
    ) -> Result<Vec<IdentifiedAnyClientState>, Error> {
        self.value().query_clients(request)
    }

    fn query_client_state(
        &self,
        request: QueryClientStateRequest,
        include_proof: IncludeProof,
    ) -> Result<(AnyClientState, Option<MerkleProof>), Error> {
        self.value().query_client_state(request, include_proof)
    }

    fn query_client_connections(
        &self,
        request: QueryClientConnectionsRequest,
    ) -> Result<Vec<ConnectionId>, Error> {
        self.value().query_client_connections(request)
    }

    fn query_consensus_state_heights(
        &self,
        request: QueryConsensusStateHeightsRequest,
    ) -> Result<Vec<Height>, Error> {
        self.value().query_consensus_state_heights(request)
    }

    fn query_consensus_state(
        &self,
        request: QueryConsensusStateRequest,
        include_proof: IncludeProof,
    ) -> Result<(AnyConsensusState, Option<MerkleProof>), Error> {
        self.value().query_consensus_state(request, include_proof)
    }

    fn query_upgraded_client_state(
        &self,
        request: QueryUpgradedClientStateRequest,
    ) -> Result<(AnyClientState, MerkleProof), Error> {
        self.value().query_upgraded_client_state(request)
    }

    fn query_upgraded_consensus_state(
        &self,
        request: QueryUpgradedConsensusStateRequest,
    ) -> Result<(AnyConsensusState, MerkleProof), Error> {
        self.value().query_upgraded_consensus_state(request)
    }

    fn query_commitment_prefix(&self) -> Result<CommitmentPrefix, Error> {
        self.value().query_commitment_prefix()
    }

    fn query_compatible_versions(&self) -> Result<Vec<Version>, Error> {
        self.value().query_compatible_versions()
    }

    fn query_connection(
        &self,
        request: QueryConnectionRequest,
        include_proof: IncludeProof,
    ) -> Result<(ConnectionEnd, Option<MerkleProof>), Error> {
        self.value().query_connection(request, include_proof)
    }

    fn query_connections(
        &self,
        request: QueryConnectionsRequest,
    ) -> Result<Vec<IdentifiedConnectionEnd>, Error> {
        self.value().query_connections(request)
    }

    fn query_connection_channels(
        &self,
        request: QueryConnectionChannelsRequest,
    ) -> Result<Vec<IdentifiedChannelEnd>, Error> {
        self.value().query_connection_channels(request)
    }

    fn query_next_sequence_receive(
        &self,
        request: QueryNextSequenceReceiveRequest,
        include_proof: IncludeProof,
    ) -> Result<(Sequence, Option<MerkleProof>), Error> {
        self.value()
            .query_next_sequence_receive(request, include_proof)
    }

    fn query_channels(
        &self,
        request: QueryChannelsRequest,
    ) -> Result<Vec<IdentifiedChannelEnd>, Error> {
        self.value().query_channels(request)
    }

    fn query_channel(
        &self,
        request: QueryChannelRequest,
        include_proof: IncludeProof,
    ) -> Result<(ChannelEnd, Option<MerkleProof>), Error> {
        self.value().query_channel(request, include_proof)
    }

    fn query_channel_client_state(
        &self,
        request: QueryChannelClientStateRequest,
    ) -> Result<Option<IdentifiedAnyClientState>, Error> {
        self.value().query_channel_client_state(request)
    }

    fn build_header(
        &self,
        trusted_height: Height,
        target_height: Height,
        client_state: AnyClientState,
    ) -> Result<(AnyHeader, Vec<AnyHeader>), Error> {
        self.value()
            .build_header(trusted_height, target_height, client_state)
    }

    /// Constructs a client state at the given height
    fn build_client_state(
        &self,
        height: Height,
        settings: ClientSettings,
    ) -> Result<AnyClientState, Error> {
        self.value().build_client_state(height, settings)
    }

    /// Constructs a consensus state at the given height
    fn build_consensus_state(
        &self,
        trusted: Height,
        target: Height,
        client_state: AnyClientState,
    ) -> Result<AnyConsensusState, Error> {
        self.value()
            .build_consensus_state(trusted, target, client_state)
    }

    fn check_misbehaviour(
        &self,
        update: UpdateClient,
        client_state: AnyClientState,
    ) -> Result<Option<MisbehaviourEvidence>, Error> {
        self.value().check_misbehaviour(update, client_state)
    }

    fn build_connection_proofs_and_client_state(
        &self,
        message_type: ConnectionMsgType,
        connection_id: &ConnectionId,
        client_id: &ClientId,
        height: Height,
    ) -> Result<(Option<AnyClientState>, Proofs), Error> {
        self.value().build_connection_proofs_and_client_state(
            message_type,
            connection_id,
            client_id,
            height,
        )
    }

    fn build_channel_proofs(
        &self,
        port_id: &PortId,
        channel_id: &ChannelId,
        height: Height,
    ) -> Result<Proofs, Error> {
        self.value()
            .build_channel_proofs(port_id, channel_id, height)
    }

    fn build_packet_proofs(
        &self,
        packet_type: PacketMsgType,
        port_id: &PortId,
        channel_id: &ChannelId,
        sequence: Sequence,
        height: Height,
    ) -> Result<Proofs, Error> {
        self.value()
            .build_packet_proofs(packet_type, port_id, channel_id, sequence, height)
    }

    fn query_packet_commitment(
        &self,
        request: QueryPacketCommitmentRequest,
        include_proof: IncludeProof,
    ) -> Result<(Vec<u8>, Option<MerkleProof>), Error> {
        self.value().query_packet_commitment(request, include_proof)
    }

    fn query_packet_commitments(
        &self,
        request: QueryPacketCommitmentsRequest,
    ) -> Result<(Vec<Sequence>, Height), Error> {
        self.value().query_packet_commitments(request)
    }

    fn query_packet_receipt(
        &self,
        request: QueryPacketReceiptRequest,
        include_proof: IncludeProof,
    ) -> Result<(Vec<u8>, Option<MerkleProof>), Error> {
        self.value().query_packet_receipt(request, include_proof)
    }

    fn query_unreceived_packets(
        &self,
        request: QueryUnreceivedPacketsRequest,
    ) -> Result<Vec<Sequence>, Error> {
        self.value().query_unreceived_packets(request)
    }

    fn query_packet_acknowledgement(
        &self,
        request: QueryPacketAcknowledgementRequest,
        include_proof: IncludeProof,
    ) -> Result<(Vec<u8>, Option<MerkleProof>), Error> {
        self.value()
            .query_packet_acknowledgement(request, include_proof)
    }

    fn query_packet_acknowledgements(
        &self,
        request: QueryPacketAcknowledgementsRequest,
    ) -> Result<(Vec<Sequence>, Height), Error> {
        self.value().query_packet_acknowledgements(request)
    }

    fn query_unreceived_acknowledgements(
        &self,
        request: QueryUnreceivedAcksRequest,
    ) -> Result<Vec<Sequence>, Error> {
        self.value().query_unreceived_acknowledgements(request)
    }

    fn query_txs(&self, request: QueryTxRequest) -> Result<Vec<IbcEventWithHeight>, Error> {
        self.value().query_txs(request)
    }

    fn query_packet_events(
        &self,
        request: QueryPacketEventDataRequest,
    ) -> Result<Vec<IbcEventWithHeight>, Error> {
        self.value().query_packet_events(request)
    }

    fn query_host_consensus_state(
        &self,
        request: QueryHostConsensusStateRequest,
    ) -> Result<AnyConsensusState, Error> {
        self.value().query_host_consensus_state(request)
    }

    fn query_balance(
        &self,
        key_name: Option<String>,
        denom: Option<String>,
    ) -> Result<Balance, Error> {
        self.value().query_balance(key_name, denom)
    }

    fn query_all_balances(&self, key_name: Option<String>) -> Result<Vec<Balance>, Error> {
        self.value().query_all_balances(key_name)
    }

    fn maybe_register_counterparty_payee(
        &self,
        channel_id: ChannelId,
        port_id: PortId,
        counterparty_payee: Signer,
    ) -> Result<(), Error> {
        self.value()
            .maybe_register_counterparty_payee(channel_id, port_id, counterparty_payee)
    }

    fn query_denom_trace(&self, hash: String) -> Result<DenomTrace, Error> {
        self.value().query_denom_trace(hash)
    }

    fn cross_chain_query(
        &self,
        request: Vec<CrossChainQueryRequest>,
    ) -> Result<Vec<CrossChainQueryResponse>, Error> {
        self.value().cross_chain_query(request)
    }

    fn query_incentivized_packet(
        &self,
        request: QueryIncentivizedPacketRequest,
    ) -> Result<QueryIncentivizedPacketResponse, Error> {
        self.value().query_incentivized_packet(request)
    }

    fn query_consumer_chains(&self) -> Result<Vec<(ChainId, ClientId)>, Error> {
        self.value().query_consumer_chains()
    }

    fn query_upgrade(
        &self,
        request: QueryUpgradeRequest,
        height: Height,
        include_proof: IncludeProof,
    ) -> Result<(Upgrade, Option<MerkleProof>), Error> {
        self.value().query_upgrade(request, height, include_proof)
    }

    fn query_upgrade_error(
        &self,
        request: QueryUpgradeErrorRequest,
        height: Height,
        include_proof: IncludeProof,
    ) -> Result<(ErrorReceipt, Option<MerkleProof>), Error> {
        self.value()
            .query_upgrade_error(request, height, include_proof)
    }
}<|MERGE_RESOLUTION|>--- conflicted
+++ resolved
@@ -21,57 +21,46 @@
 */
 
 use crossbeam_channel as channel;
-<<<<<<< HEAD
-=======
 use ibc_proto::ibc::core::channel::v1::{QueryUpgradeErrorRequest, QueryUpgradeRequest};
 use ibc_relayer::chain::cosmos::version::Specs;
 use ibc_relayer_types::core::ics04_channel::upgrade::{ErrorReceipt, Upgrade};
 use tracing::Span;
 
->>>>>>> e26d356a
 use ibc_proto::ibc::apps::fee::v1::{
     QueryIncentivizedPacketRequest, QueryIncentivizedPacketResponse,
 };
-use ibc_relayer::{
-    account::Balance,
-    chain::{
-        client::ClientSettings,
-        cosmos::version::Specs,
-        endpoint::{ChainStatus, HealthCheck},
-        handle::{ChainHandle, ChainRequest, Subscription},
-        requests::*,
-        tracking::TrackedMsgs,
-    },
-    client_state::{AnyClientState, IdentifiedAnyClientState},
-    config::ChainConfig,
-    connection::ConnectionMsgType,
-    consensus_state::AnyConsensusState,
-    denom::DenomTrace,
-    error::Error,
-    event::IbcEventWithHeight,
-    keyring::AnySigningKeyPair,
-    misbehaviour::MisbehaviourEvidence,
-};
-use ibc_relayer_types::{
-    applications::ics31_icq::response::CrossChainQueryResponse,
-    core::{
-        ics02_client::{events::UpdateClient, header::AnyHeader},
-        ics03_connection::{
-            connection::{ConnectionEnd, IdentifiedConnectionEnd},
-            version::Version,
-        },
-        ics04_channel::{
-            channel::{ChannelEnd, IdentifiedChannelEnd},
-            packet::{PacketMsgType, Sequence},
-        },
-        ics23_commitment::{commitment::CommitmentPrefix, merkle::MerkleProof},
-        ics24_host::identifier::{ChainId, ChannelId, ClientId, ConnectionId, PortId},
-    },
-    proofs::Proofs,
-    signer::Signer,
-    Height,
-};
-use tracing::Span;
+use ibc_relayer::account::Balance;
+use ibc_relayer::chain::client::ClientSettings;
+use ibc_relayer::chain::endpoint::{ChainStatus, HealthCheck};
+use ibc_relayer::chain::handle::{ChainHandle, ChainRequest, Subscription};
+use ibc_relayer::chain::requests::*;
+use ibc_relayer::chain::tracking::TrackedMsgs;
+use ibc_relayer::client_state::{AnyClientState, IdentifiedAnyClientState};
+use ibc_relayer::config::ChainConfig;
+use ibc_relayer::connection::ConnectionMsgType;
+use ibc_relayer::consensus_state::AnyConsensusState;
+use ibc_relayer::denom::DenomTrace;
+use ibc_relayer::error::Error;
+use ibc_relayer::event::IbcEventWithHeight;
+use ibc_relayer::keyring::AnySigningKeyPair;
+use ibc_relayer::misbehaviour::MisbehaviourEvidence;
+use ibc_relayer_types::applications::ics31_icq::response::CrossChainQueryResponse;
+use ibc_relayer_types::core::ics02_client::events::UpdateClient;
+use ibc_relayer_types::core::ics02_client::header::AnyHeader;
+use ibc_relayer_types::core::ics03_connection::connection::ConnectionEnd;
+use ibc_relayer_types::core::ics03_connection::connection::IdentifiedConnectionEnd;
+use ibc_relayer_types::core::ics03_connection::version::Version;
+use ibc_relayer_types::core::ics04_channel::channel::ChannelEnd;
+use ibc_relayer_types::core::ics04_channel::channel::IdentifiedChannelEnd;
+use ibc_relayer_types::core::ics04_channel::packet::{PacketMsgType, Sequence};
+use ibc_relayer_types::core::ics23_commitment::commitment::CommitmentPrefix;
+use ibc_relayer_types::core::ics23_commitment::merkle::MerkleProof;
+use ibc_relayer_types::core::ics24_host::identifier::ChainId;
+use ibc_relayer_types::core::ics24_host::identifier::ChannelId;
+use ibc_relayer_types::core::ics24_host::identifier::{ClientId, ConnectionId, PortId};
+use ibc_relayer_types::proofs::Proofs;
+use ibc_relayer_types::signer::Signer;
+use ibc_relayer_types::Height;
 
 use crate::types::tagged::*;
 
