/*!
   Constructs for running test cases with more than two chains,
   together with the relayer setup with chain handles and foreign clients,
   as well as connected IBC connections with completed handshakes.
*/

use ibc_relayer::chain::handle::ChainHandle;
use tracing::info;

<<<<<<< HEAD
use crate::{
    bootstrap::nary::connection::bootstrap_connections,
    error::Error,
    framework::{
        base::{HasOverrides, TestConfigOverride},
        binary::{
            chain::RelayerConfigOverride,
            connection::{BinaryConnectionTest, ConnectionDelayOverride},
            node::{NodeConfigOverride, NodeGenesisOverride},
        },
        nary::{
            chain::{NaryChainTest, RunNaryChainTest},
            node::run_nary_node_test,
        },
        supervisor::{RunWithSupervisor, SupervisorOverride},
    },
    relayer::driver::RelayerDriver,
    types::{
        config::TestConfig,
        env::write_env,
        nary::{chains::NaryConnectedChains, connection::ConnectedConnections},
    },
    util::suspend::hang_on_error,
};
=======
use crate::bootstrap::nary::connection::bootstrap_connections;
use crate::error::Error;
use crate::framework::base::{HasOverrides, TestConfigOverride};
use crate::framework::binary::chain::{RelayerConfigOverride, TopologyOverride};
use crate::framework::binary::connection::{BinaryConnectionTest, ConnectionDelayOverride};
use crate::framework::binary::node::{NodeConfigOverride, NodeGenesisOverride};
use crate::framework::nary::chain::{NaryChainTest, RunNaryChainTest};
use crate::framework::nary::node::run_nary_node_test;
use crate::framework::supervisor::{RunWithSupervisor, SupervisorOverride};
use crate::relayer::driver::RelayerDriver;
use crate::types::config::TestConfig;
use crate::types::env::write_env;
use crate::types::nary::chains::NaryConnectedChains;
use crate::types::nary::connection::ConnectedConnections;
use crate::util::suspend::hang_on_error;
>>>>>>> e26d356a

pub fn run_nary_connection_test<Test, Overrides, const SIZE: usize>(
    test: &Test,
) -> Result<(), Error>
where
    Test: NaryConnectionTest<SIZE>,
    Test: HasOverrides<Overrides = Overrides>,
    Overrides: TestConfigOverride
        + NodeConfigOverride
        + NodeGenesisOverride
        + RelayerConfigOverride
        + SupervisorOverride
        + ConnectionDelayOverride
        + TopologyOverride,
{
    run_nary_node_test(&RunNaryChainTest::new(&RunNaryConnectionTest::new(
        &RunWithSupervisor::new(test),
    )))
}

/**
   This trait is implemented for test cases that need to have more than
   two chains running with connected connections.

  Test writers can use this to implement test cases that only
  need the connections without channel handshake.
*/
pub trait NaryConnectionTest<const SIZE: usize> {
    /// Test runner
    fn run<Handle: ChainHandle>(
        &self,
        config: &TestConfig,
        relayer: RelayerDriver,
        chains: NaryConnectedChains<Handle, SIZE>,
        connections: ConnectedConnections<Handle, SIZE>,
    ) -> Result<(), Error>;
}

/**
   A wrapper type that lifts a test case that implements [`NaryConnectionTest`]
   into a test case the implements [`NaryChainTest`].
*/
pub struct RunNaryConnectionTest<'a, Test, const SIZE: usize> {
    /// Inner test
    pub test: &'a Test,
}

pub struct RunBinaryAsNaryConnectionTest<'a, Test> {
    /// Inner test
    pub test: &'a Test,
}

impl<'a, Test, const SIZE: usize> RunNaryConnectionTest<'a, Test, SIZE>
where
    Test: NaryConnectionTest<SIZE>,
{
    pub fn new(test: &'a Test) -> Self {
        Self { test }
    }
}

impl<'a, Test> RunBinaryAsNaryConnectionTest<'a, Test>
where
    Test: BinaryConnectionTest,
{
    pub fn new(test: &'a Test) -> Self {
        Self { test }
    }
}

impl<'a, Test, Overrides, const SIZE: usize> NaryChainTest<SIZE>
    for RunNaryConnectionTest<'a, Test, SIZE>
where
    Test: NaryConnectionTest<SIZE>,
    Test: HasOverrides<Overrides = Overrides>,
    Overrides: ConnectionDelayOverride,
{
    fn run<Handle: ChainHandle>(
        &self,
        config: &TestConfig,
        relayer: RelayerDriver,
        chains: NaryConnectedChains<Handle, SIZE>,
    ) -> Result<(), Error> {
        let connection_delay = self.get_overrides().connection_delay();

        let connections = bootstrap_connections(
            chains.foreign_clients().clone(),
            connection_delay,
            config.bootstrap_with_random_ids,
        )?;

        let env_path = config.chain_store_dir.join("nary-connections.env");

        write_env(&env_path, &(&chains, &(&relayer, &connections)))?;

        info!("written channel environment to {}", env_path.display());

        self.test.run(config, relayer, chains, connections)?;

        Ok(())
    }
}

impl<'a, Test> NaryConnectionTest<2> for RunBinaryAsNaryConnectionTest<'a, Test>
where
    Test: BinaryConnectionTest,
{
    fn run<Handle: ChainHandle>(
        &self,
        config: &TestConfig,
        relayer: RelayerDriver,
        chains: NaryConnectedChains<Handle, 2>,
        connections: ConnectedConnections<Handle, 2>,
    ) -> Result<(), Error> {
        self.test
            .run(config, relayer, chains.into(), connections.into())
    }
}

impl<'a, Test, Overrides, const SIZE: usize> NaryConnectionTest<SIZE>
    for RunWithSupervisor<'a, Test>
where
    Test: NaryConnectionTest<SIZE>,
    Test: HasOverrides<Overrides = Overrides>,
    Overrides: SupervisorOverride,
{
    fn run<Handle: ChainHandle>(
        &self,
        config: &TestConfig,
        relayer: RelayerDriver,
        chains: NaryConnectedChains<Handle, SIZE>,
        connections: ConnectedConnections<Handle, SIZE>,
    ) -> Result<(), Error> {
        if self.get_overrides().should_spawn_supervisor() {
            relayer
                .clone()
                .with_supervisor(|| self.test.run(config, relayer, chains, connections))
        } else {
            hang_on_error(config.hang_on_fail, || {
                self.test.run(config, relayer, chains, connections)
            })
        }
    }
}

impl<'a, Test, Overrides, const SIZE: usize> HasOverrides for RunNaryConnectionTest<'a, Test, SIZE>
where
    Test: HasOverrides<Overrides = Overrides>,
{
    type Overrides = Overrides;

    fn get_overrides(&self) -> &Self::Overrides {
        self.test.get_overrides()
    }
}

impl<'a, Test, Overrides> HasOverrides for RunBinaryAsNaryConnectionTest<'a, Test>
where
    Test: HasOverrides<Overrides = Overrides>,
{
    type Overrides = Overrides;

    fn get_overrides(&self) -> &Self::Overrides {
        self.test.get_overrides()
    }
}<|MERGE_RESOLUTION|>--- conflicted
+++ resolved
@@ -7,32 +7,6 @@
 use ibc_relayer::chain::handle::ChainHandle;
 use tracing::info;
 
-<<<<<<< HEAD
-use crate::{
-    bootstrap::nary::connection::bootstrap_connections,
-    error::Error,
-    framework::{
-        base::{HasOverrides, TestConfigOverride},
-        binary::{
-            chain::RelayerConfigOverride,
-            connection::{BinaryConnectionTest, ConnectionDelayOverride},
-            node::{NodeConfigOverride, NodeGenesisOverride},
-        },
-        nary::{
-            chain::{NaryChainTest, RunNaryChainTest},
-            node::run_nary_node_test,
-        },
-        supervisor::{RunWithSupervisor, SupervisorOverride},
-    },
-    relayer::driver::RelayerDriver,
-    types::{
-        config::TestConfig,
-        env::write_env,
-        nary::{chains::NaryConnectedChains, connection::ConnectedConnections},
-    },
-    util::suspend::hang_on_error,
-};
-=======
 use crate::bootstrap::nary::connection::bootstrap_connections;
 use crate::error::Error;
 use crate::framework::base::{HasOverrides, TestConfigOverride};
@@ -48,7 +22,6 @@
 use crate::types::nary::chains::NaryConnectedChains;
 use crate::types::nary::connection::ConnectedConnections;
 use crate::util::suspend::hang_on_error;
->>>>>>> e26d356a
 
 pub fn run_nary_connection_test<Test, Overrides, const SIZE: usize>(
     test: &Test,
