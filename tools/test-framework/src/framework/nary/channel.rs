--- conflicted
+++ resolved
@@ -8,37 +8,6 @@
 use ibc_relayer_types::core::ics24_host::identifier::PortId;
 use tracing::info;
 
-<<<<<<< HEAD
-use crate::{
-    bootstrap::nary::channel::bootstrap_channels_with_connections,
-    error::Error,
-    framework::{
-        base::{HasOverrides, TestConfigOverride},
-        binary::{
-            chain::RelayerConfigOverride,
-            channel::{BinaryChannelTest, ChannelOrderOverride},
-            connection::ConnectionDelayOverride,
-            node::{NodeConfigOverride, NodeGenesisOverride},
-        },
-        nary::{
-            chain::RunNaryChainTest,
-            connection::{NaryConnectionTest, RunNaryConnectionTest},
-            node::run_nary_node_test,
-        },
-        supervisor::{RunWithSupervisor, SupervisorOverride},
-    },
-    relayer::driver::RelayerDriver,
-    types::{
-        config::TestConfig,
-        env::write_env,
-        nary::{
-            chains::NaryConnectedChains, channel::ConnectedChannels,
-            connection::ConnectedConnections,
-        },
-    },
-    util::suspend::hang_on_error,
-};
-=======
 use crate::bootstrap::nary::channel::bootstrap_channels_with_connections;
 use crate::error::Error;
 use crate::framework::base::{HasOverrides, TestConfigOverride};
@@ -57,7 +26,6 @@
 use crate::types::nary::channel::ConnectedChannels;
 use crate::types::nary::connection::ConnectedConnections;
 use crate::util::suspend::hang_on_error;
->>>>>>> e26d356a
 
 pub fn run_nary_channel_test<Test, Overrides, const SIZE: usize>(test: &Test) -> Result<(), Error>
 where
