/*!
   Types for exporting test setup information into environment variables.
*/

<<<<<<< HEAD
use core::convert::AsRef;
use std::{collections::BTreeMap, fs::write, path::Path};

=======
>>>>>>> e26d356a
use itertools::Itertools;

use crate::{error::Error, types::tagged::*};

/**
    This trait is implemented by data types that can export the contained
    information as environment variables.

    Using this, test framework can export them as `.env` files, which users
    can then manually `source` them in the terminal to interact with the
    test chains and relayer when the tests are suspended.
*/
pub trait ExportEnv {
    /**
       Export the environment variables using the given [`EnvWriter`].
    */
    fn export_env(&self, writer: &mut impl EnvWriter);
}

/**
   The exported environment variables are stored in a data type that
   implements this trait.
*/
pub trait EnvWriter {
    /**
       Write an environment variable with the given key and value.

       Note that overlapping keys will be overridden with the new value.
    */
    fn write_env(&mut self, key: &str, value: &str);
}

/**
   Create an [`EnvWriter`] that adds a prefix to the keys of the exported envs.
*/
pub fn prefix_writer<'a, Writer: EnvWriter>(
    prefix: &str,
    writer: &'a mut Writer,
) -> impl EnvWriter + 'a {
    PrefixEnvWriter {
        prefix: prefix.to_string(),
        writer,
    }
}

/**
   A wrapper that implements [`EnvWriter`] by adding a prefix to the key
   before writing to the underlying [`EnvWriter`].
*/
pub struct PrefixEnvWriter<'a, Writer> {
    prefix: String,
    writer: &'a mut Writer,
}

impl EnvWriter for BTreeMap<String, String> {
    fn write_env(&mut self, key: &str, value: &str) {
        self.insert(key.to_string(), value.to_string());
    }
}

impl<'a, Writer: EnvWriter> EnvWriter for PrefixEnvWriter<'a, Writer> {
    fn write_env(&mut self, key: &str, value: &str) {
        self.writer
            .write_env(&format!("{}_{}", self.prefix, key), value);
    }
}

impl<Tag, Value: ExportEnv> ExportEnv for MonoTagged<Tag, Value> {
    fn export_env(&self, writer: &mut impl EnvWriter) {
        self.value().export_env(writer);
    }
}

impl<TagA, TagB, Value: ExportEnv> ExportEnv for DualTagged<TagA, TagB, Value> {
    fn export_env(&self, writer: &mut impl EnvWriter) {
        self.value().export_env(writer);
    }
}

impl<'a, T1: ExportEnv, T2: ExportEnv> ExportEnv for (&'a T1, &'a T2) {
    fn export_env(&self, writer: &mut impl EnvWriter) {
        self.0.export_env(writer);
        self.1.export_env(writer);
    }
}

/**
   Retrieve the environment variables exported by a type implementing
   `ExportEnv`, and export them as a string containing the variables
   in the form of `KEY=VALUE` on each line.
*/
pub fn format_env(exporter: &impl ExportEnv) -> String {
    let mut envs = BTreeMap::new();
    exporter.export_env(&mut envs);

    envs.iter()
        .map(|(key, value)| format!("{key}={value}"))
        .join("\n")
}

/**
   Retrieve the environment variables exported by a type implementing
   `ExportEnv`, and save them as a `.env` file to the given file path.
*/
pub fn write_env(path: impl AsRef<Path>, exporter: &impl ExportEnv) -> Result<(), Error> {
    write(path, format_env(exporter))?;

    Ok(())
}<|MERGE_RESOLUTION|>--- conflicted
+++ resolved
@@ -2,15 +2,13 @@
    Types for exporting test setup information into environment variables.
 */
 
-<<<<<<< HEAD
-use core::convert::AsRef;
-use std::{collections::BTreeMap, fs::write, path::Path};
+use itertools::Itertools;
+use std::collections::BTreeMap;
+use std::fs::write;
+use std::path::Path;
 
-=======
->>>>>>> e26d356a
-use itertools::Itertools;
-
-use crate::{error::Error, types::tagged::*};
+use crate::error::Error;
+use crate::types::tagged::*;
 
 /**
     This trait is implemented by data types that can export the contained
