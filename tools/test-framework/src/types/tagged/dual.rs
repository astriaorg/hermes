/*!
   Tagged data types with two type tags.

   This is mainly used to tag data types that are associated
   to a single chain and also uniquely correspond to some
   resource on a counterparty chain.

    Example:

    - [`Tagged<ChainA, ChainB, ChannelId>`](crate::types::id::TaggedChannelId) -
      A channel ID belongs to a chain `ChainA`, and it is also uniquely
      corresponds to a channel connected to a counterparty chain `ChainB`.
*/

<<<<<<< HEAD
use core::{
    cmp::{Eq, Ord, Ordering, PartialEq, PartialOrd},
    fmt::{self, Debug, Display},
    iter::{IntoIterator, Iterator},
    marker::PhantomData,
};
=======
use core::cmp::Ordering;
use core::fmt::{self, Debug, Display};
use core::marker::PhantomData;
>>>>>>> e26d356a

/**
   Tag a `Value` type with a two type tags `TagA` and `TagB`.
*/
pub struct Tagged<TagA, TagB, Value>(pub Value, PhantomData<(TagA, TagB)>);

impl<TagA, TagB, Value> Tagged<TagA, TagB, Value> {
    /**
       Create a new tagged value with any type tag.

       Example:

       ```rust
       # use ibc_test_framework::types::tagged::dual::Tagged;
       struct Foo;
       struct Bar;

       let val: Tagged<Foo, Bar, i64> = Tagged::new(42);
       ```
    */
    pub fn new(value: Value) -> Self {
        Tagged(value, PhantomData)
    }

    /**
        Get a reference to the underlying value.

        Example:

        ```rust
        # use ibc_test_framework::types::tagged::dual::Tagged;
        struct Foo;
        struct Bar;

        let val1: Tagged<Foo, Bar, i64> = Tagged::new(42);
        let val2: &i64 = val1.value();
        ```
    */
    pub fn value(&self) -> &Value {
        &self.0
    }

    /**
        Get a mutable reference to the underlying value.

        Example:

        ```rust
        # use ibc_test_framework::types::tagged::dual::Tagged;
        struct Foo;
        struct Bar;

        let mut val1: Tagged<Foo, Bar, i64> = Tagged::new(42);
        let val2: i64 = val1.into_value();
        ```
    */
    pub fn into_value(self) -> Value {
        self.0
    }

    /**
        Convert a tagged value into a tagged reference.

        Example:

        ```rust
        # use ibc_test_framework::types::tagged::dual::Tagged;
        struct Foo;
        struct Bar;

        let val1: Tagged<Foo, Bar, i64> = Tagged::new(42);
        let val2: Tagged<Foo, Bar, &i64> = val1.as_ref();
        ```
    */
    pub fn as_ref(&self) -> Tagged<TagA, TagB, &Value> {
        Tagged::new(&self.0)
    }

    /**
        Flips the ordering of the two tags.

        Example:

        ```rust
        # use ibc_test_framework::types::tagged::dual::Tagged;
        struct Foo;
        struct Bar;

        let val1: Tagged<Foo, Bar, i64> = Tagged::new(42);
        let val2: Tagged<Bar, Foo, i64> = val1.flip();
        ```
    */
    pub fn flip(self) -> Tagged<TagB, TagA, Value> {
        Tagged::new(self.0)
    }

    /**
        Retag a tagged value with a different tag.

        Example:

        ```rust
        # use ibc_test_framework::types::tagged::dual::Tagged;
        struct Foo;
        struct Bar;
        struct Baz;
        struct Quux;

        let val1: Tagged<Foo, Bar, i64> = Tagged::new(42);
        let val2: Tagged<Baz, Quux, i64> = val1.retag();
        ```
    */
    pub fn retag<TagC, TagD>(self) -> Tagged<TagC, TagD, Value> {
        Tagged::new(self.0)
    }

    /**
        Perform operation with the reference to the underlying reference,
        and have result that preserve the tag.

        Example:

        ```rust
        # use ibc_test_framework::types::tagged::dual::Tagged;
        struct Foo;
        struct Bar;

        let val1: Tagged<Foo, Bar, i64> = Tagged::new(42);
        let val2: Tagged<Foo, Bar, String> = val1.map(|x| format!("{}", x));
        ```
    */
    pub fn map<T>(&self, mapper: impl FnOnce(&Value) -> T) -> Tagged<TagA, TagB, T> {
        Tagged::new(mapper(&self.0))
    }

    /**
        Perform operation with the reference to the underlying reference,
        and have result reference with the same lifetime that preserve the tags.

        Example:

        ```rust
        # use ibc_test_framework::types::tagged::dual::Tagged;
        struct Person { name: String, age: u8 }
        struct Alice;
        struct Wonderland;

        let person: Tagged<Alice, Wonderland, Person> = Tagged::new(Person {
            name: "Alice".to_string(),
            age: 30,
        });

        let name: Tagged<Alice, Wonderland, &str> = person
            .map_ref(|person| person.name.as_str());
        ```
    */
    pub fn map_ref<'a, T: ?Sized>(
        &'a self,
        mapper: impl FnOnce(&'a Value) -> &'a T,
    ) -> Tagged<TagA, TagB, &'a T> {
        Tagged::new(mapper(self.value()))
    }

    /**
        Perform an operation consuming the original tagged value, and return
        a result value preserving the original tag.

        Example:

        ```rust
        # use ibc_test_framework::types::tagged::dual::Tagged;
        struct Person { name: String, age: u8 }
        struct Alice;
        struct Wonderland;

        let person: Tagged<Alice, Wonderland, Person> = Tagged::new(Person {
            name: "Alice".to_string(),
            age: 30,
        });

        let name: Tagged<Alice, Wonderland, String> = person.map_into(|person| person.name);
        ```
    */
    pub fn map_into<T>(self, mapper: impl FnOnce(Value) -> T) -> Tagged<TagA, TagB, T> {
        Tagged::new(mapper(self.0))
    }

    /**
        Perform operation with the reference to the underlying reference,
        and have two tags flipped in the result.

        Example:

        ```rust
        # use ibc_test_framework::types::tagged::dual::Tagged;
        struct Foo;
        struct Bar;

        let val1: Tagged<Foo, Bar, i64> = Tagged::new(42);
        let val2: Tagged<Bar, Foo, String> = val1.contra_map(|x| format!("{}", x));
        ```

        This is mainly useful for accessing IBC data structures that may contain
        information about the counterparty chain. For example, consider
        a tagged and simplified version of
        [`ConnectionEnd`](ibc_relayer_types::core::ics03_connection::connection::ConnectionEnd):

        ```rust
        # use ibc_relayer_types::core::ics24_host::identifier::ConnectionId;
        # use ibc_test_framework::types::tagged::dual::Tagged;
        struct ConnectionEnd {
            connection_id: ConnectionId,
            counterparty_connection_id: ConnectionId,
        }

        fn process_connection_end<ChainA, ChainB>(
            connection_end: Tagged<ChainA, ChainB, ConnectionEnd>)
        {
            let connection_id: Tagged<ChainA, ChainB, ConnectionId> =
                connection_end.map(|c| c.connection_id.clone());

            let counterparty_connection_id: Tagged<ChainB, ChainA, ConnectionId> =
                connection_end.contra_map(|c| c.connection_id.clone());

            // do something
        }
        ```

        The `ConnectionEnd` data type above is a _bidirectional_ data type that
        contains fields that are specific to both chains: the connection ID
        and the counterparty connection ID. But when we tag the `ConnectionEnd`
        type, we have to choose one dominant chain to appear at the first position.

        When we extract the `connection_id` field, we use `map` to preserve the
        tag ordering to say that the connection ID _belongs_ to the `ChainA`,
        and corresponds to a connection to the counterparty `ChainB`.

        When we extract the `counterparty_connection_id` field, we use
        `contra_map` to flip the tag ordering to say that the connection ID
        _belongs_ to the counterparty `ChainB`, and corresponds to a connection
        to `ChainA`.
    */
    pub fn contra_map<T>(&self, mapper: impl FnOnce(&Value) -> T) -> Tagged<TagB, TagA, T> {
        Tagged::new(mapper(&self.0))
    }

    /**
       Perform operation with the reference to the underlying reference,
       and have the result reference with the same lifetime and have the
       two tags flipped in the result.

       Example:

       ```rust
       # use ibc_test_framework::types::tagged::dual::Tagged;
       struct Person { name: String, age: u8 }
       struct Alice;
       struct Wonderland;

       let person: Tagged<Alice, Wonderland, Person> = Tagged::new(Person {
           name: "Alice".to_string(),
           age: 30,
       });

       let name: Tagged<Wonderland, Alice, &str> = person
           .contra_map_ref(|person| person.name.as_str());
       ```
    */
    pub fn contra_map_ref<'a, T: ?Sized>(
        &'a self,
        mapper: impl FnOnce(&'a Value) -> &'a T,
    ) -> Tagged<TagB, TagA, &'a T> {
        Tagged::new(mapper(self.value()))
    }

    /**
        Perform operation consuming the underlying reference,
        and have two tags switched in the result.

        Example:

        ```rust
        # use ibc_test_framework::types::tagged::dual::Tagged;
        struct Foo;
        struct Bar;

        let val1: Tagged<Foo, Bar, i64> = Tagged::new(42);
        let val2: Tagged<Bar, Foo, String> = val1.contra_map_into(|x| format!("{}", x));
        ```
    */
    pub fn contra_map_into<T>(self, mapper: impl FnOnce(Value) -> T) -> Tagged<TagB, TagA, T> {
        Tagged::new(mapper(self.0))
    }
}

impl<'a, TagA, TagB, Value: Clone> Tagged<TagA, TagB, &'a Value> {
    /**
        Convert a [`Clone`]eable tagged reference into a tagged value.

        Example:

        ```rust
        # use ibc_test_framework::types::tagged::dual::Tagged;
        struct Foo;
        struct Bar;

        let val1: String = "foo".to_string();
        let val2: Tagged<Foo, Bar, &String> = Tagged::new(&val1);
        let val3: Tagged<Foo, Bar, String> = val2.cloned();
        ```
    */
    pub fn cloned(&self) -> Tagged<TagA, TagB, Value> {
        Tagged::new(self.0.clone())
    }

    pub fn cloned_value(&self) -> Value {
        self.0.clone()
    }
}

impl<TagA, TagB, Value> Tagged<TagA, TagB, Option<Value>> {
    /**
        Convert a tagged [`Option`] value into an optional tagged value.

        Example:

        ```rust
        # use ibc_test_framework::types::tagged::dual::Tagged;
        struct Foo;
        struct Bar;

        let val1: Tagged<Foo, Bar, Option<i64>> = Tagged::new(Some(8));
        let val2: Option<Tagged<Foo, Bar, i64>> = val1.transpose();
        ```
    */
    pub fn transpose(self) -> Option<Tagged<TagA, TagB, Value>> {
        self.0.map(Tagged::new)
    }
}

impl<TagA, TagB, Value, E> Tagged<TagA, TagB, Result<Value, E>> {
    /**
        Convert a tagged [`Result`] value into an result tagged value.

        Example:

        ```rust
        # use ibc_test_framework::types::tagged::dual::Tagged;
        struct Foo;
        struct Bar;
        struct Error;

        let val1: Tagged<Foo, Bar, Result<i64, Error>> = Tagged::new(Ok(8));
        let val2: Result<Tagged<Foo, Bar, i64>, Error> = val1.transpose();
        ```
    */
    pub fn transpose(self) -> Result<Tagged<TagA, TagB, Value>, E> {
        self.0.map(Tagged::new)
    }
}

impl<'a, TagA, TagB, Value> AsRef<Value> for Tagged<TagA, TagB, &'a Value> {
    fn as_ref(&self) -> &Value {
        self.value()
    }
}

impl<TagA, TagB, Value> AsRef<Value> for Tagged<TagA, TagB, Value> {
    fn as_ref(&self) -> &Value {
        self.value()
    }
}

impl<TagA, TagB, Value: Copy> Copy for Tagged<TagA, TagB, Value> {}

unsafe impl<TagA, TagB, Value: Send> Send for Tagged<TagA, TagB, Value> {}
unsafe impl<TagA, TagB, Value: Sync> Sync for Tagged<TagA, TagB, Value> {}

impl<TagA, TagB, Value: Clone> Clone for Tagged<TagA, TagB, Value> {
    fn clone(&self) -> Self {
        Self::new(self.0.clone())
    }
}

impl<TagA, TagB, Value: Debug> Debug for Tagged<TagA, TagB, Value> {
    fn fmt(&self, f: &mut fmt::Formatter<'_>) -> fmt::Result {
        Debug::fmt(self.value(), f)
    }
}

impl<TagA, TagB, Value: Display> Display for Tagged<TagA, TagB, Value> {
    fn fmt(&self, f: &mut fmt::Formatter<'_>) -> fmt::Result {
        Display::fmt(self.value(), f)
    }
}

impl<TagA, TagB, Value: PartialEq> PartialEq for Tagged<TagA, TagB, Value> {
    fn eq(&self, other: &Self) -> bool {
        self.value().eq(other.value())
    }
}

impl<TagA, TagB, Value: Eq> Eq for Tagged<TagA, TagB, Value> {}

impl<TagA, TagB, Value: PartialOrd> PartialOrd for Tagged<TagA, TagB, Value> {
    fn partial_cmp(&self, other: &Self) -> Option<Ordering> {
        self.value().partial_cmp(other.value())
    }
}

impl<TagA, TagB, Value: Ord> Ord for Tagged<TagA, TagB, Value> {
    fn cmp(&self, other: &Self) -> Ordering {
        self.value().cmp(other.value())
    }
}

/**
   Create a tagged iterator, if the underlying value supports iteration.

   Example:

   ```rust
   # use ibc_test_framework::types::tagged::dual::Tagged;
   struct Foo;
   struct Bar;

   let values: Tagged<Foo, Bar, Vec<i64>> = Tagged::new(vec![1, 2, 3]);
   for value in values.into_iter() {
       let value: Tagged<Foo, Bar, i64> = value;
       // do something
   }
   ```
*/
pub struct TaggedIterator<TagA, TagB, It>(Tagged<TagA, TagB, It>);

impl<TagA, TagB, It: Iterator> Iterator for TaggedIterator<TagA, TagB, It> {
    type Item = Tagged<TagA, TagB, It::Item>;

    fn next(&mut self) -> Option<Self::Item> {
        self.0 .0.next().map(Tagged::new)
    }
}

impl<TagA, TagB, Value: IntoIterator> IntoIterator for Tagged<TagA, TagB, Value> {
    type Item = Tagged<TagA, TagB, Value::Item>;

    type IntoIter = TaggedIterator<TagA, TagB, Value::IntoIter>;

    fn into_iter(self) -> Self::IntoIter {
        TaggedIterator(self.map_into(|v| v.into_iter()))
    }
}<|MERGE_RESOLUTION|>--- conflicted
+++ resolved
@@ -12,18 +12,9 @@
       corresponds to a channel connected to a counterparty chain `ChainB`.
 */
 
-<<<<<<< HEAD
-use core::{
-    cmp::{Eq, Ord, Ordering, PartialEq, PartialOrd},
-    fmt::{self, Debug, Display},
-    iter::{IntoIterator, Iterator},
-    marker::PhantomData,
-};
-=======
 use core::cmp::Ordering;
 use core::fmt::{self, Debug, Display};
 use core::marker::PhantomData;
->>>>>>> e26d356a
 
 /**
    Tag a `Value` type with a two type tags `TagA` and `TagB`.
