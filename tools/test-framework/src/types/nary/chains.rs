--- conflicted
+++ resolved
@@ -2,24 +2,6 @@
    Constructs for N-ary connected chains.
 */
 
-<<<<<<< HEAD
-use core::convert::{From, TryFrom};
-
-use eyre::eyre;
-use ibc_relayer::{chain::handle::ChainHandle, foreign_client::ForeignClient};
-
-use crate::{
-    error::Error,
-    types::{
-        binary::chains::ConnectedChains as BinaryConnectedChains,
-        env::{prefix_writer, EnvWriter, ExportEnv},
-        nary::{aliases::*, foreign_client::*},
-        single::node::FullNode,
-        tagged::*,
-    },
-    util::array::try_into_array,
-};
-=======
 use eyre::eyre;
 use ibc_relayer::chain::handle::ChainHandle;
 use ibc_relayer::foreign_client::ForeignClient;
@@ -33,7 +15,6 @@
 use crate::types::tagged::*;
 use crate::util::array::try_into_array;
 use crate::util::two_dim_hash_map::TwoDimMap;
->>>>>>> e26d356a
 
 /**
    A fixed-size N-ary connected chains as specified by `SIZE`.
