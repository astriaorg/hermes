//! This module defines the various errors that be raised in the relayer.

use core::time::Duration;

use flex_error::{define_error, DisplayOnly, TraceError};
use http::uri::InvalidUri;
use humantime::format_duration;
use ibc_relayer_types::{
    applications::{
        ics29_fee::error::Error as FeeError, ics31_icq::error::Error as CrossChainQueryError,
    },
    clients::ics07_tendermint::error as tendermint_error,
    core::{
        ics02_client::{client_type::ClientType, error as client_error},
        ics03_connection::error as connection_error,
        ics23_commitment::error as commitment_error,
        ics24_host::identifier::{ChainId, ChannelId, ConnectionId},
    },
    proofs::ProofError,
};
use prost::{DecodeError, EncodeError};
use regex::Regex;
use tendermint::{abci, Error as TendermintError};
use tendermint_light_client::{
    builder::error::Error as LightClientBuilderError,
    components::io::IoError as LightClientIoError,
    errors::{Error as LightClientError, ErrorDetail as LightClientErrorDetail},
};
use tendermint_proto::Error as TendermintProtoError;
use tendermint_rpc::{
    endpoint::{abci_query::AbciQuery, broadcast::tx_sync::Response as TxSyncResponse},
    Error as TendermintRpcError,
};
use tonic::{
    metadata::errors::InvalidMetadataValue, transport::Error as TransportError,
    Status as GrpcStatus,
};

use crate::{
    chain::cosmos::{version, BLOCK_MAX_BYTES_MAX_FRACTION},
    config::Error as ConfigError,
    event::source,
    keyring::{errors::Error as KeyringError, KeyType},
    sdk_error::SdkError,
};

define_error! {
    Error {
        OtherWithString
            { source: String }
            |_| { "other error" },

        Io
            [ TraceError<std::io::Error> ]
            |_| { "I/O error" },

        Rpc
            { url: tendermint_rpc::Url }
            [ TendermintRpcError ]
            |e| { format!("RPC error to endpoint {}", e.url) },

        AbciQuery
            { query: AbciQuery }
            |e| { format!("ABCI query returned an error: {:?}", e.query) },

        Config
            [ ConfigError ]
            |_| { "Configuration error" },

        CheckTx
            {
                response: TxSyncResponse,
            }
            | e | { format!("CheckTx returned an error: {:?}", e.response) },

        DeliverTx
            {
                detail: SdkError,
                tx: abci::response::DeliverTx,
            }
            |e| { format!("DeliverTx Commit returns error: {0}. RawResult: {1:?}", e.detail, e.tx) },

        SendTx
            {
                detail: String
            }
            |e| { format_args!("send_tx resulted in chain error event: {}", e.detail) },

        WebSocket
            { url: tendermint_rpc::Url }
            |e| { format!("Websocket error to endpoint {}", e.url) },

        EventSource
            [ source::Error ]
            |_| { "event source error" },

        Grpc
            |_| { "gRPC error" },

        GrpcStatus
            { status: GrpcStatus, query: String }
            |e| { format!("gRPC call `{}` failed with status: {1}", e.query, e.status) },

        GrpcTransport
            [ TraceError<TransportError> ]
            |_| { "error in underlying transport when making gRPC call" },

        GrpcResponseParam
            { param: String }
            |e| { format!("missing parameter in GRPC response: {}", e.param) },

        Decode
            [ TendermintProtoError ]
            |_| { "error decoding protobuf" },

        LightClientBuilder
            [ LightClientBuilderError ]
            |_| { "light client builder error" },

        LightClientVerification
            { chain_id: String }
            [ LightClientError ]
            |e| { format!("light client verification error for chain id {0}", e.chain_id) },

        LightClientState
            [ client_error::Error ]
            |_| { "light client encountered error due to client state".to_string() },

        LightClientIo
            { address: String }
            [ LightClientIoError ]
            |e| { format!("light client error for RPC address {0}", e.address) },

        ChainNotCaughtUp
            {
                address: String,
                chain_id: ChainId,
            }
            |e| { format!("node at {} running chain {} not caught up", e.address, e.chain_id) },

        PrivateStore
            |_| { "requested proof for a path in the private store" },

        Event
            |_| { "bad notification" },

        ConversionFromAny
            [ TendermintProtoError ]
            |_| { "conversion from a protobuf `Any` into a domain type failed" },

        EmptyUpgradedClientState
            |_| { "found no upgraded client state" },

        EmptyConnectionParams
            |_| { "connection params not found" },

        ConsensusStateTypeMismatch
            {
                expected: ClientType,
                got: ClientType,
            }
            |e| { format!("consensus state type mismatch; hint: expected client type '{0}', got '{1}'", e.expected, e.got) },

        EmptyResponseValue
            |_| { "empty response value" },

        EmptyResponseProof
            |_| { "empty response proof" },

        RpcResponse
            { detail: String }
            | e | { format!("RPC client returns error response: {}", e.detail) },

        MalformedProof
            [ ProofError ]
            |_| { "malformed proof" },

        InvalidHeight
            [ TendermintError ]
            |_| { "invalid height" },

        InvalidHeightNoSource
            |_| { "invalid height" },

        InvalidMetadata
            [ TraceError<InvalidMetadataValue> ]
            |_| { "invalid metadata" },

        BuildClientStateFailure
            |_| { "failed to create client state" },

        CreateClient
            { client_id: String }
            |e| { format!("failed to create client {0}", e.client_id) },

        ClientStateType
            { client_state_type: String }
            |e| { format!("unexpected client state type {0}", e.client_state_type) },

        ConnectionNotFound
            { connection_id: ConnectionId }
            |e| { format!("connection not found: {0}", e.connection_id) },

        BadConnectionState
            |_| { "bad connection state" },

        ConnOpen
            { connection_id: ConnectionId, reason: String }
            |e| {
                format!("failed to build conn open message {0}: {1}", e.connection_id, e.reason)
            },

        ConnOpenInit
            { reason: String }
            |e| { format!("failed to build conn open init: {0}", e.reason) },

        ConnOpenTry
            { reason: String }
            |e| { format!("failed to build conn open try: {0}", e.reason) },

        ChanOpenAck
            { channel_id: ChannelId, reason: String }
            |e| {
                format!("failed to build channel open ack {0}: {1}", e.channel_id, e.reason)
            },

        ChanOpenConfirm
            { channel_id: ChannelId, reason: String }
            |e| {
                format!("failed to build channel open confirm {0}: {1}", e.channel_id, e.reason)
            },

        ConsensusProof
            [ ProofError ]
            |_| { "failed to build consensus proof" },

        Packet
            { channel_id: ChannelId, reason: String }
            |e| {
                format!("failed to build packet {0}: {1}", e.channel_id, e.reason)
            },

        RecvPacket
            { channel_id: ChannelId, reason: String }
            |e| {
                format!("failed to build recv packet {0}: {1}", e.channel_id, e.reason)
            },

        AckPacket
            { channel_id: ChannelId, reason: String }
            |e| {
                format!("failed to build acknowledge packet {0}: {1}", e.channel_id, e.reason)
            },

        TimeoutPacket
            { channel_id: ChannelId, reason: String }
            |e| {
                format!("failed to build timeout packet {0}: {1}", e.channel_id, e.reason)
            },

        MessageTransaction
            { reason: String }
            |e| { format!("message transaction failure: {0}", e.reason) },

        Query
            { query: String }
            |e| { format!("query error occurred (failed to query for {0})", e.query) },

        KeyBase
            [ KeyringError ]
            |_| { "keyring error" },

        KeyNotFound
            { key_name: String }
            [ KeyringError ]
            |e| { format!("signature key not found: {}", e.key_name) },

        Ics02
            [ client_error::Error ]
            |e| { format!("ICS 02 error: {}", e.source) },

        Ics03
            [ connection_error::Error ]
            |_| { "ICS 03 error" },

        Ics07
            [ tendermint_error::Error ]
            |_| { "ICS 07 error" },

        Ics23
            [ commitment_error::Error ]
            |_| { "ICS 23 error" },

        Ics29
            [ FeeError ]
            | _ | { "ICS 29 error" },

        Ics31
            [ CrossChainQueryError ]
            | _ | {"ICS 31 error"},

        InvalidUri
            { uri: String }
            [ TraceError<InvalidUri> ]
            |e| { format!("error parsing URI {}", e.uri) },

        ChainIdentifier
            { chain_id: String }
            |e| { format!("invalid chain identifier format: {0}", e.chain_id) },

        NonProvableData
            |_| { "requested proof for data in the privateStore" },

        ChannelSend
            |_| { "internal message-passing failure while sending inter-thread request/response" },

        ChannelReceive
            [ TraceError<crossbeam_channel::RecvError> ]
            |_| { "internal message-passing failure while receiving inter-thread request/response" },

        ChannelReceiveTimeout
            [ TraceError<crossbeam_channel::RecvTimeoutError> ]
            |_| { "timeout when waiting for response over inter-thread channel" },

        InvalidInputHeader
            |_| { "the input header is not recognized as a header for this chain" },

        TxNoConfirmation
            |_| { "failed tx: no confirmation" },

        Misbehaviour
            { reason: String }
            |e| { format!("error raised while submitting the misbehaviour evidence: {0}", e.reason) },

        InvalidKeyAddress
            { address: String }
            [ TendermintError ]
            |e| { format!("invalid key address: {0}", e.address) },

        Bech32Encoding
            [ TraceError<bech32::Error> ]
            |_| { "bech32 encoding failed" },

        ClientTypeMismatch
            {
                expected: ClientType,
                got: ClientType,
            }
            |e| {
                format!("client type mismatch: expected '{}', got '{}'",
                e.expected, e.got)
            },

        ProtobufDecode
            { payload_type: String }
            [ TraceError<DecodeError> ]
            |e| { format!("error decoding protocol buffer for {}", e.payload_type) },

        ProtobufEncode
            { payload_type: String }
            [ TraceError<EncodeError> ]
            |e| { format!("error encoding protocol buffer for {}", e.payload_type) },

        TxSimulateGasEstimateExceeded
            {
                chain_id: ChainId,
                estimated_gas: u64,
                max_gas: u64,
            }
            |e| {
                format!("{} gas estimate {} from simulated Tx exceeds the maximum configured {}",
                    e.chain_id, e.estimated_gas, e.max_gas)
            },

        HealthCheckJsonRpc
            {
                chain_id: ChainId,
                address: String,
                endpoint: String,
            }
            [ DisplayOnly<tendermint_rpc::error::Error> ]
            |e| {
                format!("health check failed for endpoint {0} on the JSON-RPC interface of chain {1}:{2}",
                    e.endpoint, e.chain_id, e.address)
            },

        FetchVersionParsing
            {
                chain_id: ChainId,
                address: String,
            }
            [ version::Error ]
            |e| {
                format!("failed while parsing version info for chain {0}:{1}; caused by: {2}",
                    e.chain_id, e.address, e.source)
            },

        FetchVersionGrpcTransport
            {
                chain_id: ChainId,
                address: String,
                endpoint: String,
            }
            |e| {
                format!("failed while fetching version info from endpoint {0} on the gRPC interface of chain {1}:{2}",
                    e.endpoint, e.chain_id, e.address)
            },

        FetchVersionGrpcStatus
            {
                chain_id: ChainId,
                address: String,
                endpoint: String,
                status: tonic::Status
            }
            |e| {
                format!("failed while fetching version info from endpoint {0} on the gRPC interface of chain {1}:{2}; caused by: {3}",
                    e.endpoint, e.chain_id, e.address, e.status)
            },

        FetchVersionInvalidVersionResponse
            {
                chain_id: ChainId,
                address: String,
                endpoint: String,
            }
            |e| {
                format!("failed while fetching version info from endpoint {0} on the gRPC interface of chain {1}:{2}; the gRPC response contains no application version information",
                    e.endpoint, e.chain_id, e.address)
            },

        ConfigValidationJsonRpc
            {
                chain_id: ChainId,
                address: String,
                endpoint: String,
            }
            [ DisplayOnly<tendermint_rpc::error::Error> ]
            |e| {
                format!("semantic config validation: failed to reach endpoint {0} on the JSON-RPC interface of chain {1}:{2}",
                    e.endpoint, e.chain_id, e.address)
            },

        ConfigValidationTxSizeOutOfBounds
            {
                chain_id: ChainId,
                configured_bound: usize,
                genesis_bound: u64,
            }
            |e| {
                format!("semantic config validation failed for option `max_tx_size` for chain '{}', reason: `max_tx_size` = {} is greater than {}% of the consensus parameter `max_size` = {}",
                    e.chain_id, e.configured_bound, BLOCK_MAX_BYTES_MAX_FRACTION * 100.0, e.genesis_bound)
            },

        ConfigValidationMaxGasTooHigh
            {
                chain_id: ChainId,
                configured_max_gas: u64,
                consensus_max_gas: i64,
            }
            |e| {
                format!("semantic config validation failed for option `max_gas` for chain '{}', reason: `max_gas` = {} is greater than the consensus parameter `max_gas` = {}",
                    e.chain_id, e.configured_max_gas, e.consensus_max_gas)
            },

        ConfigValidationTrustingPeriodSmallerThanZero
            {
                chain_id: ChainId,
                trusting_period: Duration,
            }
            |e| {
                format!("semantic config validation failed for option `trusting_period` of chain '{}', reason: trusting period ({}) must be greater than zero",
                    e.chain_id, format_duration(e.trusting_period))
            },

        ConfigValidationTrustingPeriodGreaterThanUnbondingPeriod
            {
                chain_id: ChainId,
                trusting_period: Duration,
                unbonding_period: Duration,
            }
            |e| {
                format!("semantic config validation failed for option `trusting_period` of chain '{}', reason: trusting period ({}) must be smaller than the unbonding period ({})",
                    e.chain_id, format_duration(e.trusting_period), format_duration(e.unbonding_period))
            },

        ConfigValidationDefaultGasTooHigh
            {
                chain_id: ChainId,
                default_gas: u64,
                max_gas: u64,
            }
            |e| {
                format!("semantic config validation failed for option `default_gas` of chain '{}', reason: default gas ({}) must be smaller than the max gas ({})",
                    e.chain_id, e.default_gas, e.max_gas)
            },

        ConfigValidationGasMultiplierLow
            {
                chain_id: ChainId,
                gas_multiplier: f64,
            }
            |e| {
                format!("semantic config validation failed for option `gas_multiplier` of chain '{}', reason: gas multiplier ({}) is smaller than `1.1`, which could trigger gas fee errors in production", e.chain_id, e.gas_multiplier)
            },

        CompatCheckFailed
            {
                chain_id: ChainId,
                address: String,
                cause: String
            }
            |e| {
                format!("compatibility check failed for chain '{0}' at '{1}': {2}",
                    e.chain_id, e.address, e.cause)
            },

        UnknownAccountType
            {
                type_url: String
            }
            |e| {
                format!("failed to deserialize account of an unknown protobuf type: {0}", e.type_url)
            },

        EmptyBaseAccount
            |_| { "empty BaseAccount within EthAccount" },

        EmptyQueryAccount
            { address: String }
            |e| { format!("Query/Account RPC returned an empty account for address: {}", e.address) },

        EmptyProposal
            { proposal_id: String }
            |e| { format!("Query/Proposal RPC returned an empty proposal for proposal id: {}", e.proposal_id) },

        NoHistoricalEntries
            { chain_id: ChainId }
            |e| {
                format_args!(
                    "chain '{}' does not maintain any historical entries \
                    (`historical_entries` params is set to 0)",
                    e.chain_id
                )
            },

        InvalidHistoricalEntries
            {
                chain_id: ChainId,
                entries: i64,
            }
            |e| {
                format_args!(
                    "chain '{}' reports invalid historical entries value \
                    (`historical_entries` params is set to '{}')",
                    e.chain_id,
                    e.entries,
                )
            },
        GasPriceTooLow
            { chain_id: ChainId }
            |e| { format!("Hermes gas price is lower than the minimum gas price set by node operator'{}'", e.chain_id) },

        TxIndexingDisabled
            { chain_id: ChainId }
            |e| {
                format_args!(
                    "transaction indexing for chain '{}' is disabled (`node_info.other.tx_index` is off)",
                    e.chain_id
                )
            },

        EmptyDenomTrace
            { hash: String }
            |e| {
                format_args!(
                    "Query/DenomTrace RPC returned an empty denom trace for trace hash: {}", e.hash)
            },

        MessageTooBigForTx
            { len: usize }
            |e| {
                format_args!("message with length {} is too large for a transaction", e.len)
            },

        InvalidKeyType
            { key_type: KeyType }
            |e| {
                format!("Invalid key type {} for the current chain", e.key_type)
            },

        QueriedProofNotFound
            |_| { "Requested proof with query but no proof was returned." },

        InvalidArchiveAddress
            { address: String }
            [ TendermintRpcError ]
            |e| { format!("invalid archive node address {}", e.address) },

        InvalidCompatMode
            [ TendermintRpcError ]
            |_| { "Invalid CompatMode queried from chain and no `compat_mode` configured in Hermes. This can be fixed by specifying a `compat_mode` in Hermes config.toml" },

<<<<<<< HEAD
        Other {
            source: Box<dyn std::error::Error + Send + Sync>,
        }
            |e| { format!("other error: {}", e.source) },
=======
        HttpRequest
            [ TraceError<reqwest::Error> ]
            |_| { "HTTP request error" },

        HttpResponse
            { status: reqwest::StatusCode }
            |e| { format!("HTTP response error with status code {}", e.status) },

        HttpResponseBody
            [ TraceError<reqwest::Error> ]
            |_| { "HTTP response body error" },

        JsonDeserialize
            [ TraceError<serde_json::Error> ]
            |_| { "JSON deserialization error" },

        JsonField
            { field: String }
            |e| { format!("Missing or invalid JSON field: {}", e.field) },

        ParseFloat
            [ TraceError<std::num::ParseFloatError> ]
            |_| { "Error parsing float" },

        ParseInt
            [ TraceError<std::num::ParseIntError> ]
            |_| { "Error parsing integer" },

        Base64Decode
            [ TraceError<subtle_encoding::Error> ]
            |_| { "Error decoding base64-encoded data" },

        InvalidPortString
            { port: String }
            |e| { format!("invalid port string {}", e.port) },

        InvalidChannelString
            { channel: String }
            |e| { format!("invalid channel string {}", e.channel) },
>>>>>>> e26d356a
    }
}

impl Error {
    pub fn send<T>(_: crossbeam_channel::SendError<T>) -> Error {
        Error::channel_send()
    }

    pub fn is_trusted_state_outside_trusting_period_error(&self) -> bool {
        match self.detail() {
            ErrorDetail::LightClientVerification(e) => matches!(
                e.source,
                LightClientErrorDetail::TrustedStateOutsideTrustingPeriod(_)
            ),
            _ => false,
        }
    }
}

impl GrpcStatusSubdetail {
    /// Check whether this gRPC error matches
    /// - message: verification failed: ... failed packet acknowledgement verification for client: client state height < proof height ...
    pub fn is_client_state_height_too_low(&self) -> bool {
        // Gaia v6.0.1 (SDK 0.44.5) returns code`InvalidArgument`, whereas gaia v6.0.4
        // (SDK 0.44.6, and potentially others) returns code `Unknown`.
        // Workaround by matching strictly on the status message.
        // if self.status.code() != tonic::Code::InvalidArgument
        //     return false;
        // }

        let msg = self.status.message();
        msg.contains("verification failed") && msg.contains("client state height < proof height")
    }

    /// Check whether this gRPC error message contains the string "account sequence mismatch".
    ///
    /// ## Note
    /// This predicate is tested and validated against errors
    /// that appear at the `estimate_gas` step. The error
    /// predicate to be used at the `broadcast_tx_sync` step
    /// is different & relies on parsing the Response error code.
    ///
    /// It is currently expected that, in the case of a match, the error message is of form:
    /// "account sequence mismatch, expected E, got G: incorrect account sequence",
    /// where E > G.
    /// The case where E < G is considered recoverable and should have been previously handled
    /// (see `is_account_sequence_mismatch_that_can_be_ignored` for which the error is ignored and
    /// simulation uses default gas).
    /// However, if in future cosmos-sdk releases the gRPC error message changes such that
    /// it still starts with "account sequence mismatch" but the rest doesn't match the remainder of
    /// the pattern (", expected E, got G: incorrect account sequence"), or
    /// there are hermes code changes such that the E < G case is not previously caught anymore,
    /// then this predicate will catch all "account sequence mismatch" errors
    pub fn is_account_sequence_mismatch_that_requires_refresh(&self) -> bool {
        self.status.message().contains("account sequence mismatch")
    }

    /// Check whether this gRPC error message contains the string "packet sequence out of order".
    ///
    /// ## Note
    /// This error may happen even when packets are submitted in order when the `simulate_tx`
    /// gRPC endpoint is allowed to be called after a block is created and before
    /// Tendermint/mempool finishes `recheck_tx`, similarly to the issue described in
    /// <https://github.com/informalsystems/hermes/issues/2249>.
    ///
    /// See <https://github.com/informalsystems/hermes/issues/2670> for more info.
    pub fn is_out_of_order_packet_sequence_error(&self) -> bool {
        self.status
            .message()
            .contains("packet sequence is out of order")
    }

    /// Check whether this gRPC error matches:
    /// "account sequence mismatch, expected E, got G",
    /// where E < G.
    /// It is currently expected that, in the case of a match, the error message is of form:
    /// "account sequence mismatch, expected E, got G: incorrect account sequence"
    ///
    /// # Note:
    /// This predicate is tested and validated against errors
    /// that appear during the `estimate_gas` step.
    /// If it evaluates to true then the error is ignored and the transaction that caused this
    /// simulation error is still sent to mempool with `broadcast_tx_sync` allowing for potential
    /// recovery after mempool's `recheckTxs` step.
    /// More details in <https://github.com/informalsystems/hermes/issues/2249>
    pub fn is_account_sequence_mismatch_that_can_be_ignored(&self) -> bool {
        match parse_sequences_in_mismatch_error_message(self.status.message()) {
            None => false,
            Some((expected, got)) => expected < got,
        }
    }

    /// Check whether this gRPC error message contains the string "invalid empty tx".
    ///
    /// ## Note
    /// This error may happen for older chains that does not properly support simulation.
    pub fn is_empty_tx_error(&self) -> bool {
        self.status.message().contains("invalid empty tx")
    }
}

/// Assumes that the cosmos-sdk account sequence mismatch error message, that may be seen
/// during simulating or broadcasting a transaction, includes the following pattern:
/// "account sequence mismatch, expected E, got G".
/// If a match is found it extracts and returns (E, G).
fn parse_sequences_in_mismatch_error_message(message: &str) -> Option<(u64, u64)> {
    let re = Regex::new(r"account sequence mismatch, expected (?P<expected>\d+), got (?P<got>\d+)")
        .unwrap();

    match re.captures(message) {
        None => None,
        Some(captures) => match (captures["expected"].parse(), captures["got"].parse()) {
            (Ok(e), Ok(g)) => Some((e, g)),
            _ => None,
        },
    }
}

#[cfg(test)]
mod tests {
    use super::*;

    #[test]
    fn test_parse_sequences_in_mismatch_error_message() {
        struct Test<'a> {
            name: &'a str,
            message: &'a str,
            result: Option<(u64, u64)>,
        }
        let tests: Vec<Test<'_>> = vec![
            Test {
                name: "good mismatch error, expected < got",
                message:
                    "account sequence mismatch, expected 100, got 200: incorrect account sequence",
                result: Some((100, 200)),
            },
            Test {
                name: "good mismatch error, expected > got",
                message:
                    "account sequence mismatch, expected 200, got 100: incorrect account sequence",
                result: Some((200, 100)),
            },
            Test {
                name: "good changed mismatch error, expected < got",
                message: "account sequence mismatch, expected 100, got 200: this part has changed",
                result: Some((100, 200)),
            },
            Test {
                name: "good changed mismatch error, expected > got",
                message:
                    "account sequence mismatch, expected 200, got 100 --> this part has changed",
                result: Some((200, 100)),
            },
            Test {
                name: "good changed mismatch error, expected > got",
                message:
                    "codespace sdk code 32: incorrect account sequence: account sequence mismatch, expected 200, got 100",
                result: Some((200, 100)),
            },
            Test {
                name: "bad mismatch error, bad expected",
                message:
                    "account sequence mismatch, expected 2a5, got 100: incorrect account sequence",
                result: None,
            },
            Test {
                name: "bad mismatch error, bad got",
                message:
                    "account sequence mismatch, expected 25, got -29: incorrect account sequence",
                result: None,
            },
            Test {
                name: "not a mismatch error",
                message: "some other error message",
                result: None,
            },
        ];

        for test in tests {
            assert_eq!(
                test.result,
                parse_sequences_in_mismatch_error_message(test.message),
                "{}",
                test.name
            )
        }
    }
}<|MERGE_RESOLUTION|>--- conflicted
+++ resolved
@@ -1,48 +1,42 @@
-//! This module defines the various errors that be raised in the relayer.
-
 use core::time::Duration;
 
 use flex_error::{define_error, DisplayOnly, TraceError};
 use http::uri::InvalidUri;
 use humantime::format_duration;
-use ibc_relayer_types::{
-    applications::{
-        ics29_fee::error::Error as FeeError, ics31_icq::error::Error as CrossChainQueryError,
-    },
-    clients::ics07_tendermint::error as tendermint_error,
-    core::{
-        ics02_client::{client_type::ClientType, error as client_error},
-        ics03_connection::error as connection_error,
-        ics23_commitment::error as commitment_error,
-        ics24_host::identifier::{ChainId, ChannelId, ConnectionId},
-    },
-    proofs::ProofError,
-};
 use prost::{DecodeError, EncodeError};
 use regex::Regex;
-use tendermint::{abci, Error as TendermintError};
-use tendermint_light_client::{
-    builder::error::Error as LightClientBuilderError,
-    components::io::IoError as LightClientIoError,
-    errors::{Error as LightClientError, ErrorDetail as LightClientErrorDetail},
-};
-use tendermint_proto::Error as TendermintProtoError;
-use tendermint_rpc::{
-    endpoint::{abci_query::AbciQuery, broadcast::tx_sync::Response as TxSyncResponse},
-    Error as TendermintRpcError,
-};
 use tonic::{
     metadata::errors::InvalidMetadataValue, transport::Error as TransportError,
     Status as GrpcStatus,
 };
 
-use crate::{
-    chain::cosmos::{version, BLOCK_MAX_BYTES_MAX_FRACTION},
-    config::Error as ConfigError,
-    event::source,
-    keyring::{errors::Error as KeyringError, KeyType},
-    sdk_error::SdkError,
+use tendermint::abci;
+use tendermint::Error as TendermintError;
+use tendermint_light_client::builder::error::Error as LightClientBuilderError;
+use tendermint_light_client::components::io::IoError as LightClientIoError;
+use tendermint_light_client::errors::{
+    Error as LightClientError, ErrorDetail as LightClientErrorDetail,
 };
+use tendermint_proto::Error as TendermintProtoError;
+use tendermint_rpc::endpoint::abci_query::AbciQuery;
+use tendermint_rpc::endpoint::broadcast::tx_sync::Response as TxSyncResponse;
+use tendermint_rpc::Error as TendermintRpcError;
+
+use ibc_relayer_types::applications::ics29_fee::error::Error as FeeError;
+use ibc_relayer_types::applications::ics31_icq::error::Error as CrossChainQueryError;
+use ibc_relayer_types::clients::ics07_tendermint::error as tendermint_error;
+use ibc_relayer_types::core::ics02_client::{client_type::ClientType, error as client_error};
+use ibc_relayer_types::core::ics03_connection::error as connection_error;
+use ibc_relayer_types::core::ics23_commitment::error as commitment_error;
+use ibc_relayer_types::core::ics24_host::identifier::{ChainId, ChannelId, ConnectionId};
+use ibc_relayer_types::proofs::ProofError;
+
+use crate::chain::cosmos::version;
+use crate::chain::cosmos::BLOCK_MAX_BYTES_MAX_FRACTION;
+use crate::config::Error as ConfigError;
+use crate::event::source;
+use crate::keyring::{errors::Error as KeyringError, KeyType};
+use crate::sdk_error::SdkError;
 
 define_error! {
     Error {
@@ -601,12 +595,6 @@
             [ TendermintRpcError ]
             |_| { "Invalid CompatMode queried from chain and no `compat_mode` configured in Hermes. This can be fixed by specifying a `compat_mode` in Hermes config.toml" },
 
-<<<<<<< HEAD
-        Other {
-            source: Box<dyn std::error::Error + Send + Sync>,
-        }
-            |e| { format!("other error: {}", e.source) },
-=======
         HttpRequest
             [ TraceError<reqwest::Error> ]
             |_| { "HTTP request error" },
@@ -646,7 +634,11 @@
         InvalidChannelString
             { channel: String }
             |e| { format!("invalid channel string {}", e.channel) },
->>>>>>> e26d356a
+
+            Other {
+                source: Box<dyn std::error::Error + Send + Sync>,
+            }
+                |e| { format!("other error: {}", e.source) },
     }
 }
 
