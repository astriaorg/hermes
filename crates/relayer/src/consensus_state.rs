<<<<<<< HEAD
#[cfg(test)]
use ibc_proto::ibc::mock::ConsensusState as RawMockConsensusState;
use ibc_proto::{
    google::protobuf::Any,
    ibc::{
        core::client::v1::ConsensusStateWithHeight,
        lightclients::tendermint::v1::ConsensusState as RawConsensusState,
    },
    Protobuf,
};
#[cfg(test)]
use ibc_relayer_types::mock::consensus_state::MockConsensusState;
#[cfg(test)]
use ibc_relayer_types::mock::consensus_state::MOCK_CONSENSUS_STATE_TYPE_URL;
use ibc_relayer_types::{
    clients::ics07_tendermint::consensus_state::{
        ConsensusState as TmConsensusState, TENDERMINT_CONSENSUS_STATE_TYPE_URL,
    },
    core::{
        ics02_client::{client_type::ClientType, consensus_state::ConsensusState, error::Error},
        ics23_commitment::commitment::CommitmentRoot,
    },
    timestamp::Timestamp,
    Height,
};
use serde::{Deserialize, Serialize};

=======
use serde::{Deserialize, Serialize};

use ibc_proto::google::protobuf::Any;
use ibc_proto::ibc::core::client::v1::ConsensusStateWithHeight;
use ibc_proto::ibc::lightclients::tendermint::v1::ConsensusState as RawConsensusState;
use ibc_proto::Protobuf;
use ibc_relayer_types::clients::ics07_tendermint::consensus_state::{
    ConsensusState as TmConsensusState, TENDERMINT_CONSENSUS_STATE_TYPE_URL,
};
use ibc_relayer_types::core::ics02_client::client_type::ClientType;
use ibc_relayer_types::core::ics02_client::consensus_state::ConsensusState;
use ibc_relayer_types::core::ics02_client::error::Error;
use ibc_relayer_types::core::ics23_commitment::commitment::CommitmentRoot;
use ibc_relayer_types::timestamp::Timestamp;
use ibc_relayer_types::Height;

>>>>>>> e26d356a
#[derive(Clone, Debug, PartialEq, Eq, Serialize, Deserialize)]
#[serde(tag = "type")]
pub enum AnyConsensusState {
    Tendermint(TmConsensusState),
}

impl AnyConsensusState {
    pub fn timestamp(&self) -> Timestamp {
        match self {
            Self::Tendermint(cs_state) => cs_state.timestamp.into(),
        }
    }

    pub fn client_type(&self) -> ClientType {
        match self {
            AnyConsensusState::Tendermint(_cs) => ClientType::Tendermint,
        }
    }
}

impl Protobuf<Any> for AnyConsensusState {}

impl TryFrom<Any> for AnyConsensusState {
    type Error = Error;

    fn try_from(value: Any) -> Result<Self, Self::Error> {
        match value.type_url.as_str() {
            "" => Err(Error::empty_consensus_state_response()),

            TENDERMINT_CONSENSUS_STATE_TYPE_URL => Ok(AnyConsensusState::Tendermint(
                Protobuf::<RawConsensusState>::decode_vec(&value.value)
                    .map_err(Error::decode_raw_client_state)?,
            )),

            _ => Err(Error::unknown_consensus_state_type(value.type_url)),
        }
    }
}

impl From<AnyConsensusState> for Any {
    fn from(value: AnyConsensusState) -> Self {
        match value {
            AnyConsensusState::Tendermint(value) => Any {
                type_url: TENDERMINT_CONSENSUS_STATE_TYPE_URL.to_string(),
                value: Protobuf::<RawConsensusState>::encode_vec(value),
            },
        }
    }
}

impl From<TmConsensusState> for AnyConsensusState {
    fn from(cs: TmConsensusState) -> Self {
        Self::Tendermint(cs)
    }
}

#[derive(Clone, Debug, PartialEq, Eq, Serialize)]
pub struct AnyConsensusStateWithHeight {
    pub height: Height,
    pub consensus_state: AnyConsensusState,
}

impl Protobuf<ConsensusStateWithHeight> for AnyConsensusStateWithHeight {}

impl TryFrom<ConsensusStateWithHeight> for AnyConsensusStateWithHeight {
    type Error = Error;

    fn try_from(value: ConsensusStateWithHeight) -> Result<Self, Self::Error> {
        let state = value
            .consensus_state
            .map(AnyConsensusState::try_from)
            .transpose()?
            .ok_or_else(Error::empty_consensus_state_response)?;

        Ok(AnyConsensusStateWithHeight {
            height: value
                .height
                .and_then(|raw_height| raw_height.try_into().ok())
                .ok_or_else(Error::missing_height)?,
            consensus_state: state,
        })
    }
}

impl From<AnyConsensusStateWithHeight> for ConsensusStateWithHeight {
    fn from(value: AnyConsensusStateWithHeight) -> Self {
        ConsensusStateWithHeight {
            height: Some(value.height.into()),
            consensus_state: Some(value.consensus_state.into()),
        }
    }
}

impl ConsensusState for AnyConsensusState {
    fn client_type(&self) -> ClientType {
        self.client_type()
    }

    fn root(&self) -> &CommitmentRoot {
        match self {
            Self::Tendermint(cs_state) => cs_state.root(),
        }
    }

    fn timestamp(&self) -> Timestamp {
        AnyConsensusState::timestamp(self)
    }
}<|MERGE_RESOLUTION|>--- conflicted
+++ resolved
@@ -1,32 +1,3 @@
-<<<<<<< HEAD
-#[cfg(test)]
-use ibc_proto::ibc::mock::ConsensusState as RawMockConsensusState;
-use ibc_proto::{
-    google::protobuf::Any,
-    ibc::{
-        core::client::v1::ConsensusStateWithHeight,
-        lightclients::tendermint::v1::ConsensusState as RawConsensusState,
-    },
-    Protobuf,
-};
-#[cfg(test)]
-use ibc_relayer_types::mock::consensus_state::MockConsensusState;
-#[cfg(test)]
-use ibc_relayer_types::mock::consensus_state::MOCK_CONSENSUS_STATE_TYPE_URL;
-use ibc_relayer_types::{
-    clients::ics07_tendermint::consensus_state::{
-        ConsensusState as TmConsensusState, TENDERMINT_CONSENSUS_STATE_TYPE_URL,
-    },
-    core::{
-        ics02_client::{client_type::ClientType, consensus_state::ConsensusState, error::Error},
-        ics23_commitment::commitment::CommitmentRoot,
-    },
-    timestamp::Timestamp,
-    Height,
-};
-use serde::{Deserialize, Serialize};
-
-=======
 use serde::{Deserialize, Serialize};
 
 use ibc_proto::google::protobuf::Any;
@@ -43,7 +14,6 @@
 use ibc_relayer_types::timestamp::Timestamp;
 use ibc_relayer_types::Height;
 
->>>>>>> e26d356a
 #[derive(Clone, Debug, PartialEq, Eq, Serialize, Deserialize)]
 #[serde(tag = "type")]
 pub enum AnyConsensusState {
