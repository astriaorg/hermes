mod detector;

use std::time::Duration;

#[cfg(test)]
use ibc_relayer_types::core::ics02_client::client_type::ClientType;
use ibc_relayer_types::{
    clients::ics07_tendermint::{
        header::Header as TmHeader, misbehaviour::Misbehaviour as TmMisbehaviour,
    },
    core::{
        ics02_client::{events::UpdateClient, header::AnyHeader},
        ics24_host::identifier::ChainId,
    },
    Height as ICSHeight,
};
use itertools::Itertools;
use tendermint::Time;
use tendermint_light_client::{
    components::{
        self,
        io::{AtHeight, Io, ProdIo},
    },
    light_client::LightClient as TmLightClient,
    state::State as LightClientState,
    store::{memory::MemoryStore, LightStore},
    verifier::{
        types::{Height as TMHeight, LightBlock, PeerId, Status},
        ProdVerifier,
    },
};
use tendermint_light_client_detector::Divergence;
use tendermint_rpc as rpc;
use tracing::{debug, error, trace, warn};

<<<<<<< HEAD
use super::{
    io::{AnyIo, RestartAwareIo},
    Verified,
};
=======
use ibc_relayer_types::clients::ics07_tendermint::header::Header as TmHeader;
use ibc_relayer_types::clients::ics07_tendermint::misbehaviour::Misbehaviour as TmMisbehaviour;
use ibc_relayer_types::core::ics02_client::events::UpdateClient;
use ibc_relayer_types::core::ics02_client::header::AnyHeader;
use ibc_relayer_types::core::ics24_host::identifier::ChainId;
use ibc_relayer_types::Height as ICSHeight;

>>>>>>> e26d356a
use crate::{
    chain::cosmos::{config::CosmosSdkConfig, CosmosSdkChain},
    client_state::AnyClientState,
    error::Error,
    misbehaviour::{AnyMisbehaviour, MisbehaviourEvidence},
    HERMES_VERSION,
};

pub struct LightClient {
    chain_id: ChainId,
    peer_id: PeerId,
    io: AnyIo,
    enable_verification: bool,
}

impl super::LightClient<CosmosSdkChain> for LightClient {
    fn header_and_minimal_set(
        &mut self,
        trusted_height: ICSHeight,
        target_height: ICSHeight,
        client_state: &AnyClientState,
        now: Time,
    ) -> Result<Verified<TmHeader>, Error> {
        crate::time!(
            "light_client.tendermint.header_and_minimal_set",
            {
                "src_chain": self.chain_id.to_string(),
            }
        );
        let Verified { target, supporting } =
            self.verify(trusted_height, target_height, client_state, now)?;

        // Omit the trusted header from the minimal supporting set, as it is not
        // needed when submitting the update client message.
        let supporting = {
            let trusted_height = TMHeight::from(trusted_height);

            supporting
                .into_iter()
                .filter(|lb| lb.height() != trusted_height)
                .collect()
        };

        let (target, supporting) = self.adjust_headers(trusted_height, target, supporting)?;

        Ok(Verified { target, supporting })
    }

    fn verify(
        &mut self,
        trusted_height: ICSHeight,
        target_height: ICSHeight,
        client_state: &AnyClientState,
        now: Time,
    ) -> Result<Verified<LightBlock>, Error> {
        crate::time!(
            "light_client.tendermint.verify",
            {
                "src_chain": self.chain_id.to_string(),
            }
        );
        trace!(%trusted_height, %target_height, "light client verification");

        if !self.enable_verification {
            let target = self.fetch(target_height)?;

            return Ok(Verified {
                target,
                supporting: vec![],
            });
        }

        let client = self.prepare_client(client_state, now)?;
        let mut state = self.prepare_state(trusted_height)?;

        // Verify the target header
        let target = client
            .verify_to_target(target_height.into(), &mut state)
            .map_err(|e| Error::light_client_verification(self.chain_id.to_string(), e))?;

        // Collect the verification trace for the target block
        let target_trace = state.get_trace(target.height());

        // Compute the supporting set, sorted by ascending height, omitting the target header
        let supporting = target_trace
            .into_iter()
            .unique_by(LightBlock::height)
            .sorted_by_key(LightBlock::height)
            .filter(|lb| lb.height() != target.height())
            .collect_vec();

        Ok(Verified { target, supporting })
    }

    fn fetch(&mut self, height: ICSHeight) -> Result<LightBlock, Error> {
        trace!(%height, "fetching header");

        self.fetch_light_block(AtHeight::At(height.into()))
    }

    /// Perform misbehavior detection on the given client state and update client event.
    fn detect_misbehaviour(
        &mut self,
        update: &UpdateClient,
        client_state: &AnyClientState,
        now: Time,
    ) -> Result<Option<MisbehaviourEvidence>, Error> {
        crate::time!(
            "light client check_misbehaviour",
            {
                "src_chain": self.chain_id,
            }
        );

        let any_header = update.header.as_ref().ok_or_else(|| {
            Error::misbehaviour(format!(
                "missing header in update client event {}",
                self.chain_id
            ))
        })?;

        let update_header: &TmHeader = match any_header {
            AnyHeader::Tendermint(header) => Ok(header),
        }?;

        let client_state = match client_state {
            AnyClientState::Tendermint(client_state) => Ok(client_state),
        }?;

        let next_validators = self
            .io
            .fetch_validator_set(
                AtHeight::At(update_header.signed_header.header.height.increment()),
                Some(update_header.signed_header.header.proposer_address),
            )
            .map_err(|e| Error::light_client_io(self.chain_id.to_string(), e))?;

        let target_block: LightBlock = LightBlock {
            signed_header: update_header.signed_header.clone(),
            validators: update_header.validator_set.clone(),
            next_validators,
            provider: self.peer_id,
        };

        // Get the light block at trusted_height + 1 from chain.
        let trusted_block = self.fetch(update_header.trusted_height.increment())?;
        if trusted_block.validators.hash() != update_header.trusted_validator_set.hash() {
            return Err(Error::misbehaviour(format!(
                "mismatch between the trusted validator set of the update \
                header ({}) and that of the trusted block that was fetched ({}), \
                aborting misbehaviour detection.",
                trusted_block.validators.hash(),
                update_header.trusted_validator_set.hash()
            )));
        }

        let divergence = detector::detect(
            self.peer_id,
            self.io.rpc_client().clone(),
            target_block,
            trusted_block,
            client_state,
            now,
        );

        match divergence {
            Ok(None) => {
                debug!("no misbehavior detected");
                Ok(None)
            }
            Ok(Some(Divergence {
                evidence,
                challenging_block,
            })) => {
                warn!("misbehavior detected, reporting evidence to RPC witness node and primary chain");
                debug!("evidence: {evidence:#?}");
                debug!("challenging block: {challenging_block:#?}");

                warn!("waiting 5 seconds before reporting evidence to RPC witness node");
                std::thread::sleep(Duration::from_secs(5));

                match detector::report_evidence(
                    self.io.rpc_client().clone(),
                    evidence.against_primary,
                ) {
                    Ok(hash) => warn!("evidence reported to RPC witness node with hash: {hash}"),
                    Err(e) => error!("failed to report evidence to RPC witness node: {e}"),
                }

                let target_block = self.fetch(update_header.height())?;
                let trusted_height = TMHeight::from(update_header.trusted_height);
                let trace = evidence
                    .witness_trace
                    .into_vec()
                    .into_iter()
                    .filter(|lb| {
                        lb.height() != target_block.height() && lb.height() != trusted_height
                    })
                    .collect();

                let (target_header, supporting_headers) =
                    self.adjust_headers(update_header.trusted_height, target_block, trace)?;

                let evidence = MisbehaviourEvidence {
                    misbehaviour: AnyMisbehaviour::Tendermint(TmMisbehaviour {
                        client_id: update.client_id().clone(),
                        header1: update_header.clone(),
                        header2: TmHeader {
                            signed_header: challenging_block.signed_header,
                            validator_set: challenging_block.validators,
                            trusted_height: target_header.trusted_height,
                            trusted_validator_set: target_header.trusted_validator_set,
                        },
                    }),
                    supporting_headers: supporting_headers
                        .into_iter()
                        .map(AnyHeader::Tendermint)
                        .collect(),
                };

                Ok(Some(evidence))
            }
            Err(e) => {
                error!("could not detect misbehavior: {}", e);
                Err(e)
            }
        }
    }
}

fn io_for_addr(
    addr: &rpc::Url,
    peer_id: PeerId,
    timeout: Option<Duration>,
) -> Result<ProdIo, Error> {
    let rpc_client = rpc::HttpClient::builder(addr.clone().try_into().unwrap())
        .user_agent(format!("hermes/{}", HERMES_VERSION))
        .build()
        .map_err(|e| Error::rpc(addr.clone(), e))?;
    Ok(ProdIo::new(peer_id, rpc_client, timeout))
}

impl LightClient {
    pub fn from_cosmos_sdk_config(
        config: &CosmosSdkConfig,
        peer_id: PeerId,
    ) -> Result<Self, Error> {
        let live_io = io_for_addr(&config.rpc_addr, peer_id, Some(config.rpc_timeout))?;

        let io = match &config.genesis_restart {
            None => AnyIo::Prod(live_io),
            Some(genesis_restart) => {
                let archive_io = io_for_addr(
                    &genesis_restart.archive_addr,
                    peer_id,
                    Some(config.rpc_timeout),
                )?;

                AnyIo::RestartAware(RestartAwareIo::new(
                    genesis_restart.restart_height,
                    live_io,
                    archive_io,
                ))
            }
        };

        // If the full node is configured as trusted then, in addition to headers not being verified,
        // the verification traces will not be provided. This may cause failure in client
        // updates after significant change in validator sets.
        let enable_verification = !config.trusted_node;

        Ok(Self {
            chain_id: config.id.clone(),
            peer_id,
            io,

            enable_verification,
        })
    }

    fn prepare_client(
        &self,
        client_state: &AnyClientState,
        now: Time,
    ) -> Result<TmLightClient, Error> {
        let clock = components::clock::FixedClock::new(now);
        let verifier = ProdVerifier::default();
        let scheduler = components::scheduler::basic_bisecting_schedule;

        let client_state = match client_state {
            AnyClientState::Tendermint(client_state) => Ok(client_state),
        }?;

        Ok(TmLightClient::new(
            self.peer_id,
            client_state.as_light_client_options(),
            clock,
            scheduler,
            verifier,
            self.io.clone(),
        ))
    }

    fn prepare_state(&self, trusted_height: ICSHeight) -> Result<LightClientState, Error> {
        let trusted_block = self.fetch_light_block(AtHeight::At(trusted_height.into()))?;

        let mut store = MemoryStore::new();
        store.insert(trusted_block, Status::Trusted);

        Ok(LightClientState::new(store))
    }

    fn fetch_light_block(&self, height: AtHeight) -> Result<LightBlock, Error> {
        self.io
            .fetch_light_block(height)
            .map_err(|e| Error::light_client_io(self.chain_id.to_string(), e))
    }

    fn adjust_headers(
        &mut self,
        trusted_height: ICSHeight,
        target: LightBlock,
        supporting: Vec<LightBlock>,
    ) -> Result<(TmHeader, Vec<TmHeader>), Error> {
        use super::LightClient;

        tracing::info!(
            trusted = %trusted_height, target = %target.height(),
            "adjusting headers with {} supporting headers", supporting.len()
        );

        // Get the light block at trusted_height + 1 from chain.
        //
        // NOTE: This is needed to get the next validator set. While there is a next validator set
        //       in the light block at trusted height, the proposer is not known/set in this set.
        let trusted_validator_set = self.fetch(trusted_height.increment())?.validators;

        let mut supporting_headers = Vec::with_capacity(supporting.len());

        let mut current_trusted_height = trusted_height;
        let mut current_trusted_validators = trusted_validator_set.clone();

        for support in supporting {
            let header = TmHeader {
                signed_header: support.signed_header.clone(),
                validator_set: support.validators,
                trusted_height: current_trusted_height,
                trusted_validator_set: current_trusted_validators,
            };

            // This header is now considered to be the currently trusted header
            current_trusted_height = header.height();

            // Therefore we can now trust the next validator set, see NOTE above.
            current_trusted_validators = self.fetch(header.height().increment())?.validators;

            supporting_headers.push(header);
        }

        // a) Set the trusted height of the target header to the height of the previous
        // supporting header if any, or to the initial trusting height otherwise.
        //
        // b) Set the trusted validators of the target header to the validators of the successor to
        // the last supporting header if any, or to the initial trusted validators otherwise.
        let (latest_trusted_height, latest_trusted_validator_set) = match supporting_headers.last()
        {
            Some(prev_header) => {
                let prev_succ = self.fetch(prev_header.height().increment())?;
                (prev_header.height(), prev_succ.validators)
            }
            None => (trusted_height, trusted_validator_set),
        };

        let target_header = TmHeader {
            signed_header: target.signed_header,
            validator_set: target.validators,
            trusted_height: latest_trusted_height,
            trusted_validator_set: latest_trusted_validator_set,
        };

        Ok((target_header, supporting_headers))
    }
}<|MERGE_RESOLUTION|>--- conflicted
+++ resolved
@@ -2,20 +2,10 @@
 
 use std::time::Duration;
 
-#[cfg(test)]
-use ibc_relayer_types::core::ics02_client::client_type::ClientType;
-use ibc_relayer_types::{
-    clients::ics07_tendermint::{
-        header::Header as TmHeader, misbehaviour::Misbehaviour as TmMisbehaviour,
-    },
-    core::{
-        ics02_client::{events::UpdateClient, header::AnyHeader},
-        ics24_host::identifier::ChainId,
-    },
-    Height as ICSHeight,
-};
 use itertools::Itertools;
 use tendermint::Time;
+use tracing::{debug, error, trace, warn};
+
 use tendermint_light_client::{
     components::{
         self,
@@ -24,21 +14,12 @@
     light_client::LightClient as TmLightClient,
     state::State as LightClientState,
     store::{memory::MemoryStore, LightStore},
-    verifier::{
-        types::{Height as TMHeight, LightBlock, PeerId, Status},
-        ProdVerifier,
-    },
+    verifier::types::{Height as TMHeight, LightBlock, PeerId, Status},
+    verifier::ProdVerifier,
 };
 use tendermint_light_client_detector::Divergence;
 use tendermint_rpc as rpc;
-use tracing::{debug, error, trace, warn};
-
-<<<<<<< HEAD
-use super::{
-    io::{AnyIo, RestartAwareIo},
-    Verified,
-};
-=======
+
 use ibc_relayer_types::clients::ics07_tendermint::header::Header as TmHeader;
 use ibc_relayer_types::clients::ics07_tendermint::misbehaviour::Misbehaviour as TmMisbehaviour;
 use ibc_relayer_types::core::ics02_client::events::UpdateClient;
@@ -46,13 +27,17 @@
 use ibc_relayer_types::core::ics24_host::identifier::ChainId;
 use ibc_relayer_types::Height as ICSHeight;
 
->>>>>>> e26d356a
 use crate::{
     chain::cosmos::{config::CosmosSdkConfig, CosmosSdkChain},
     client_state::AnyClientState,
     error::Error,
     misbehaviour::{AnyMisbehaviour, MisbehaviourEvidence},
     HERMES_VERSION,
+};
+
+use super::{
+    io::{AnyIo, RestartAwareIo},
+    Verified,
 };
 
 pub struct LightClient {
