--- conflicted
+++ resolved
@@ -10,29 +10,6 @@
 pub mod types;
 
 use alloc::collections::BTreeMap;
-<<<<<<< HEAD
-use core::{
-    cmp::Ordering,
-    fmt::{Display, Error as FmtError, Formatter},
-    str::FromStr,
-    time::Duration,
-};
-use std::{fs, fs::File, io::Write, ops::Range, path::Path};
-
-use byte_unit::Byte;
-pub use error::Error;
-pub use filter::PacketFilter;
-use ibc_proto::google::protobuf::Any;
-use ibc_relayer_types::{
-    core::{
-        ics23_commitment::specs::ProofSpecs,
-        ics24_host::identifier::{ChainId, ChannelId, PortId},
-    },
-    timestamp::ZERO_DURATION,
-};
-pub use refresh_rate::RefreshRate;
-use serde_derive::{Deserialize, Serialize};
-=======
 use core::cmp::Ordering;
 use core::fmt::{Display, Error as FmtError, Formatter};
 use core::str::FromStr;
@@ -43,19 +20,29 @@
 
 use byte_unit::Byte;
 use serde::{Deserialize, Serialize};
->>>>>>> e26d356a
 use tendermint::block::Height as BlockHeight;
-use tendermint_rpc::{Url, WebSocketClientUrl};
+use tendermint_rpc::Url;
+use tendermint_rpc::WebSocketClientUrl;
+
+use ibc_proto::google::protobuf::Any;
+use ibc_relayer_types::core::ics23_commitment::specs::ProofSpecs;
+use ibc_relayer_types::core::ics24_host::identifier::{ChainId, ChannelId, PortId};
+use ibc_relayer_types::timestamp::ZERO_DURATION;
+
+use crate::chain::cosmos::config::CosmosSdkConfig;
+use crate::config::types::ics20_field_size_limit::Ics20FieldSizeLimit;
+use crate::config::types::TrustThreshold;
+use crate::error::Error as RelayerError;
+use crate::extension_options::ExtensionOptionDynamicFeeTx;
+use crate::keyring::{AnySigningKeyPair, KeyRing, Store};
+
+use crate::keyring;
 
 pub use crate::config::Error as ConfigError;
-use crate::{
-    chain::cosmos::config::CosmosSdkConfig,
-    config::types::{ics20_field_size_limit::Ics20FieldSizeLimit, TrustThreshold},
-    error::Error as RelayerError,
-    extension_options::ExtensionOptionDynamicFeeTx,
-    keyring,
-    keyring::{AnySigningKeyPair, KeyRing, Store},
-};
+pub use error::Error;
+
+pub use filter::PacketFilter;
+pub use refresh_rate::RefreshRate;
 
 #[derive(Clone, Debug, PartialEq, Serialize, Deserialize)]
 pub struct GasPrice {
@@ -919,13 +906,7 @@
 mod tests {
     use core::str::FromStr;
 
-<<<<<<< HEAD
-    use test_log::test;
-
-    use super::{load, parse_gas_prices, store_writer};
-=======
     use super::{load, parse_gas_prices, store_writer, ChainConfig};
->>>>>>> e26d356a
     use crate::config::GasPrice;
 
     #[test]
