use core::time::Duration;

use flex_error::{define_error, ErrorMessageTracer};
<<<<<<< HEAD
use ibc_relayer_types::{
    core::{
        ics02_client::error::Error as ClientError,
        ics04_channel::channel::State,
        ics24_host::identifier::{ChainId, ChannelId, ClientId, PortChannelId, PortId},
    },
    events::IbcEvent,
};
=======

use ibc_relayer_types::core::ics02_client::error::Error as ClientError;
use ibc_relayer_types::core::ics04_channel::channel::{Ordering, State};
use ibc_relayer_types::core::ics24_host::identifier::{
    ChainId, ChannelId, ClientId, PortChannelId, PortId,
};
use ibc_relayer_types::events::IbcEvent;
use ibc_relayer_types::proofs::ProofError;
>>>>>>> e26d356a

use crate::{
    error::Error as RelayerError,
    foreign_client::{ForeignClientError, HasExpiredOrFrozenError},
    supervisor::Error as SupervisorError,
};

define_error! {
    ChannelError {
        Relayer
            [ RelayerError ]
            |_| { "relayer error" },

        Supervisor
            [ SupervisorError ]
            |_| { "supervisor error" },

        Client
            [ ClientError ]
            |_| { "ICS02 client error" },

        InvalidChannel
            { reason: String }
            | e | {
                format_args!("invalid channel: {0}",
                    e.reason)
            },

        InvalidChannelUpgradeOrdering
            |_| { "attempted to upgrade a channel to a more strict ordring, which is not allowed" },

        InvalidChannelUpgradeState
            { expected: String, actual: String }
            |e| { format_args!("channel state should be {} but is {}", e.expected, e.actual) },

        InvalidChannelUpgradeTimeout
            |_| { "attempted to upgrade a channel without supplying at least one of timeout height or timeout timestamp" },

        MissingLocalChannelId
            |_| { "failed due to missing local channel id" },

        MissingLocalConnection
            { chain_id: ChainId }
            | e | {
                format_args!("channel constructor failed due to missing connection id on chain id {0}",
                    e.chain_id)
            },

        MissingCounterpartyChannelId
            |_| { "failed due to missing counterparty channel id" },

        MissingCounterpartyConnection
            |_| { "failed due to missing counterparty connection" },

        MissingChannelOnDestination
            |_| { "missing channel on destination chain" },

        MissingChannelProof
            |_| { "missing channel proof" },

        MissingUpgradeProof
            |_| { "missing upgrade proof" },

        MissingUpgradeErrorReceiptProof
            |_| { "missing upgrade error receipt proof" },

        MalformedProof
            [ ProofError ]
            |_| { "malformed proof" },

        ChannelProof
            [ RelayerError ]
            |_| { "failed to build channel proofs" },

        InvalidOrdering
            {
                channel_ordering: Ordering,
                counterparty_ordering: Ordering,
            }
            | e | {
                format_args!("channel ordering '{0}' does not match counterparty ordering '{1}'",
                    e.channel_ordering, e.counterparty_ordering)
            },

        ClientOperation
            {
                client_id: ClientId,
                chain_id: ChainId,
            }
            [ ForeignClientError ]
            | e | {
                format_args!("failed during an operation on client '{0}' hosted by chain '{1}'",
                    e.client_id, e.chain_id)
            },

        FetchSigner
            { chain_id: ChainId }
            [ RelayerError ]
            |e| { format_args!("failed while fetching the signer for destination chain '{}'", e.chain_id) },

        Query
            { chain_id: ChainId }
            [ RelayerError ]
            |e| { format_args!("failed during a query to chain '{0}'", e.chain_id) },

        ChainQuery
            { chain_id: ChainId }
            [ RelayerError ]
            |e| {
                format!("failed during a query to chain id {0}", e.chain_id)
            },

        QueryChannel
            { channel_id: ChannelId }
            [ SupervisorError ]
            |e| { format_args!("failed during a query to channel '{0}'", e.channel_id) },

        Submit
            { chain_id: ChainId }
            [ RelayerError ]
            |e| { format_args!("failed during a transaction submission step to chain '{0}'", e.chain_id) },

        HandshakeFinalize
            |_| { "continue handshake" },

        PartialOpenHandshake
            {
                state: State,
                counterparty_state: State
            }
            | e | {
                format_args!("the channel is partially open ({0}, {1})",
                    e.state, e.counterparty_state)
            },

        IncompleteChannelState
            {
                chain_id: ChainId,
                port_channel_id: PortChannelId,
            }
            | e | {
                format_args!("channel '{0}' on chain '{1}' has no counterparty channel id",
                    e.port_channel_id, e.chain_id)
            },

        ChannelAlreadyExist
            { channel_id: ChannelId }
            |e| { format_args!("channel '{}' already exist in an incompatible state", e.channel_id) },

        MismatchChannelEnds
            {
                chain_id: ChainId,
                port_channel_id: PortChannelId,
                expected_counterrparty_port_channel_id: PortChannelId,
                actual_counterrparty_port_channel_id: PortChannelId,
            }
            | e | {
                format_args!("channel '{0}' on chain '{1}' expected to have counterparty '{2}' but instead has '{3}'",
                    e.port_channel_id, e.chain_id,
                    e.expected_counterrparty_port_channel_id,
                    e.actual_counterrparty_port_channel_id)
            },

        MismatchPort
            {
                destination_chain_id: ChainId,
                destination_port_id: PortId,
                source_chain_id: ChainId,
                counterparty_port_id: PortId,
                counterparty_channel_id: ChannelId,
            }
            | e | {
                format_args!(
                    "channel open try to chain '{}' and destination port '{}' does not match \
                    the source chain '{}' counterparty port '{}' for channel '{}'",
                    e.destination_chain_id, e.destination_port_id,
                    e.source_chain_id,
                    e.counterparty_port_id,
                    e.counterparty_channel_id)
            },

        MissingEvent
            { description: String }
            | e | {
                format_args!("missing event: {}", e.description)
            },

        RetryInternal
            { reason: String }
            | e | {
                format_args!("Encountered internal error during retry: {}",
                    e.reason)
            },

        TxResponse
            { reason: String }
            | e | {
                format_args!("tx response error: {}",
                    e.reason)
            },

        InvalidEvent
            { event: IbcEvent }
            | e | {
                format_args!("channel object cannot be built from event: {}",
                    e.event)
            },

        MaxRetry
            {
                description: String,
                tries: u64,
                total_delay: Duration,
            }
            [ Self ]
            | e | {
                format_args!("error after maximum retry of {} and total delay of {}s: {}",
                    e.tries, e.total_delay.as_secs(), e.description)
            },
    }
}

impl HasExpiredOrFrozenError for ChannelErrorDetail {
    fn is_frozen_error(&self) -> bool {
        match self {
            Self::ClientOperation(e) => e.source.is_frozen_error(),
            _ => false,
        }
    }

    fn is_expired_error(&self) -> bool {
        match self {
            Self::ClientOperation(e) => e.source.is_expired_error(),
            _ => false,
        }
    }
}

impl HasExpiredOrFrozenError for ChannelError {
    fn is_frozen_error(&self) -> bool {
        self.detail().is_frozen_error()
    }

    fn is_expired_error(&self) -> bool {
        self.detail().is_expired_error()
    }
}<|MERGE_RESOLUTION|>--- conflicted
+++ resolved
@@ -1,16 +1,6 @@
 use core::time::Duration;
 
 use flex_error::{define_error, ErrorMessageTracer};
-<<<<<<< HEAD
-use ibc_relayer_types::{
-    core::{
-        ics02_client::error::Error as ClientError,
-        ics04_channel::channel::State,
-        ics24_host::identifier::{ChainId, ChannelId, ClientId, PortChannelId, PortId},
-    },
-    events::IbcEvent,
-};
-=======
 
 use ibc_relayer_types::core::ics02_client::error::Error as ClientError;
 use ibc_relayer_types::core::ics04_channel::channel::{Ordering, State};
@@ -19,7 +9,6 @@
 };
 use ibc_relayer_types::events::IbcEvent;
 use ibc_relayer_types::proofs::ProofError;
->>>>>>> e26d356a
 
 use crate::{
     error::Error as RelayerError,
