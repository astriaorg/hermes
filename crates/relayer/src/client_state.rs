--- conflicted
+++ resolved
@@ -1,58 +1,5 @@
 use std::time::Duration;
 
-<<<<<<< HEAD
-#[cfg(test)]
-use ibc_proto::ibc::mock::ClientState as RawMockClientState;
-use ibc_proto::{
-    google::protobuf::Any,
-    ibc::{
-        core::client::v1::IdentifiedClientState,
-        lightclients::tendermint::v1::ClientState as RawTmClientState,
-    },
-    Protobuf,
-};
-#[cfg(test)]
-use ibc_relayer_types::mock::client_state::MockClientState;
-#[cfg(test)]
-use ibc_relayer_types::mock::client_state::MOCK_CLIENT_STATE_TYPE_URL;
-use ibc_relayer_types::{
-    clients::ics07_tendermint::client_state::{
-        ClientState as TmClientState, UpgradeOptions as TmUpgradeOptions,
-        TENDERMINT_CLIENT_STATE_TYPE_URL,
-    },
-    core::{
-        ics02_client::{
-            client_state::ClientState, client_type::ClientType, error::Error,
-            trust_threshold::TrustThreshold,
-        },
-        ics24_host::{
-            error::ValidationError,
-            identifier::{ChainId, ClientId},
-        },
-    },
-    Height,
-};
-use serde::{Deserialize, Serialize};
-
-#[derive(Clone, Debug, PartialEq, Eq, Serialize, Deserialize)]
-#[serde(tag = "type")]
-pub enum AnyUpgradeOptions {
-    Tendermint(TmUpgradeOptions),
-
-    #[cfg(test)]
-    Mock(()),
-}
-
-impl AnyUpgradeOptions {
-    fn into_tm_upgrade_options(self) -> Option<TmUpgradeOptions> {
-        match self {
-            AnyUpgradeOptions::Tendermint(tm) => Some(tm),
-            #[cfg(test)]
-            AnyUpgradeOptions::Mock(_) => None,
-        }
-    }
-}
-=======
 use serde::{Deserialize, Serialize};
 
 use ibc_proto::google::protobuf::Any;
@@ -69,7 +16,6 @@
 use ibc_relayer_types::core::ics24_host::error::ValidationError;
 use ibc_relayer_types::core::ics24_host::identifier::{ChainId, ClientId};
 use ibc_relayer_types::Height;
->>>>>>> e26d356a
 
 #[derive(Clone, Debug, PartialEq, Serialize, Deserialize)]
 #[serde(tag = "type")]
@@ -226,29 +172,4 @@
             client_state: Some(value.client_state.into()),
         }
     }
-<<<<<<< HEAD
-}
-
-#[cfg(test)]
-mod tests {
-    use ibc_proto::google::protobuf::Any;
-    use ibc_relayer_types::clients::ics07_tendermint::{
-        client_state::test_util::get_dummy_tendermint_client_state,
-        header::test_util::get_dummy_tendermint_header,
-    };
-    use test_log::test;
-
-    use super::AnyClientState;
-
-    #[test]
-    fn any_client_state_serialization() {
-        let tm_client_state: AnyClientState =
-            get_dummy_tendermint_client_state(get_dummy_tendermint_header()).into();
-
-        let raw: Any = tm_client_state.clone().into();
-        let tm_client_state_back = AnyClientState::try_from(raw).unwrap();
-        assert_eq!(tm_client_state, tm_client_state_back);
-    }
-=======
->>>>>>> e26d356a
 }