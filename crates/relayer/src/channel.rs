use core::{
    fmt::{Display, Error as FmtError, Formatter},
    time::Duration,
};

pub use error::ChannelError;
use ibc_proto::google::protobuf::Any;
use ibc_relayer_types::{
    core::{
        ics04_channel::{
            channel::{ChannelEnd, Counterparty, IdentifiedChannelEnd, Ordering, State},
            msgs::{
                chan_close_confirm::MsgChannelCloseConfirm, chan_close_init::MsgChannelCloseInit,
                chan_open_ack::MsgChannelOpenAck, chan_open_confirm::MsgChannelOpenConfirm,
                chan_open_init::MsgChannelOpenInit, chan_open_try::MsgChannelOpenTry,
            },
        },
        ics24_host::identifier::{ChainId, ChannelId, ClientId, ConnectionId, PortId},
    },
    events::IbcEvent,
    tx_msg::Msg,
    Height,
};
use serde::Serialize;
use tracing::{debug, error, info, warn};

<<<<<<< HEAD
use crate::{
    chain::{
        counterparty::{channel_connection_client, channel_state_on_destination},
        handle::ChainHandle,
        requests::{
            IncludeProof, PageRequest, QueryChannelRequest, QueryConnectionChannelsRequest,
            QueryConnectionRequest, QueryHeight,
        },
        tracking::TrackedMsgs,
    },
    connection::Connection,
    foreign_client::{ForeignClient, HasExpiredOrFrozenError},
    object::Channel as WorkerChannelObject,
    supervisor::error::Error as SupervisorError,
    util::{
        pretty::{PrettyDuration, PrettyOption},
        retry::{retry_with_index, RetryResult},
        task::Next,
    },
=======
use ibc_proto::ibc::core::channel::v1::{QueryUpgradeErrorRequest, QueryUpgradeRequest};
use ibc_relayer_types::core::ics04_channel::msgs::chan_upgrade_ack::MsgChannelUpgradeAck;
use ibc_relayer_types::core::ics04_channel::msgs::chan_upgrade_cancel::MsgChannelUpgradeCancel;
use ibc_relayer_types::core::ics04_channel::msgs::chan_upgrade_confirm::MsgChannelUpgradeConfirm;
use ibc_relayer_types::core::ics04_channel::msgs::chan_upgrade_open::MsgChannelUpgradeOpen;
use ibc_relayer_types::core::ics04_channel::msgs::chan_upgrade_timeout::MsgChannelUpgradeTimeout;
use ibc_relayer_types::core::ics04_channel::packet::Sequence;

use ibc_relayer_types::core::ics04_channel::channel::{
    ChannelEnd, Counterparty, IdentifiedChannelEnd, Ordering, State, UpgradeState,
};
use ibc_relayer_types::core::ics04_channel::msgs::chan_close_confirm::MsgChannelCloseConfirm;
use ibc_relayer_types::core::ics04_channel::msgs::chan_close_init::MsgChannelCloseInit;
use ibc_relayer_types::core::ics04_channel::msgs::chan_open_ack::MsgChannelOpenAck;
use ibc_relayer_types::core::ics04_channel::msgs::chan_open_confirm::MsgChannelOpenConfirm;
use ibc_relayer_types::core::ics04_channel::msgs::chan_open_init::MsgChannelOpenInit;
use ibc_relayer_types::core::ics04_channel::msgs::chan_open_try::MsgChannelOpenTry;
use ibc_relayer_types::core::ics04_channel::msgs::chan_upgrade_try::MsgChannelUpgradeTry;
use ibc_relayer_types::core::ics23_commitment::commitment::CommitmentProofBytes;
use ibc_relayer_types::core::ics24_host::identifier::{
    ChainId, ChannelId, ClientId, ConnectionId, PortId,
>>>>>>> e26d356a
};

pub mod version;
use version::Version;

pub mod error;
pub use error::ChannelError;

pub mod channel_handshake_retry {
    //! Provides utility methods and constants to configure the retry behavior
    //! for the channel handshake algorithm.

<<<<<<< HEAD
=======
    use crate::channel::ChannelError;
    use crate::util::retry::{clamp, ConstantGrowth};
>>>>>>> e26d356a
    use core::time::Duration;

    use crate::{
        channel::ChannelError,
        util::retry::{clamp_total, ConstantGrowth},
    };

    /// Approximate number of retries per block.
    const PER_BLOCK_RETRIES: u32 = 5;

    /// Defines the increment in delay between subsequent retries.
    /// A value of `0` will make the retry delay constant.
    const DELAY_INCREMENT: Duration = Duration::from_secs(0);

    /// Maximum number of retries
    const MAX_RETRIES: u32 = 10;

    /// The default retry strategy.
    /// We retry with a constant backoff strategy. The strategy is parametrized by the
    /// maximum block time expressed as a `Duration`.
    pub fn default_strategy(max_block_time: Duration) -> impl Iterator<Item = Duration> {
        let retry_delay = max_block_time / PER_BLOCK_RETRIES;

        clamp(
            ConstantGrowth::new(retry_delay, DELAY_INCREMENT),
            retry_delay + DELAY_INCREMENT * MAX_RETRIES,
            MAX_RETRIES as usize,
        )
    }

    /// Translates from an error type that the `retry` mechanism threw into
    /// a crate specific error of [`ChannelError`] type.
    pub fn from_retry_error(e: retry::Error<ChannelError>, description: String) -> ChannelError {
        ChannelError::max_retry(description, e.tries, e.total_delay, e.error)
    }
}

#[derive(Clone, Debug, Serialize)]
#[serde(bound(serialize = "(): Serialize"))]
pub struct ChannelSide<Chain: ChainHandle> {
    #[serde(skip)]
    pub chain: Chain,
    client_id: ClientId,
    connection_id: ConnectionId,
    port_id: PortId,
    channel_id: Option<ChannelId>,
    version: Option<Version>,
}

impl<Chain: ChainHandle> Display for ChannelSide<Chain> {
    fn fmt(&self, f: &mut Formatter<'_>) -> Result<(), FmtError> {
        match (&self.channel_id, &self.version) {
            (Some(channel_id), Some(version)) => write!(f, "ChannelSide {{ chain: {}, client_id: {}, connection_id: {}, port_id: {}, channel_id: {}, version: {} }}", self.chain, self.client_id, self.connection_id, self.port_id, channel_id, version),
            (Some(channel_id), None) => write!(f, "ChannelSide {{ chain: {}, client_id: {}, connection_id: {}, port_id: {}, channel_id: {}, version: None }}", self.chain, self.client_id, self.connection_id, self.port_id, channel_id),
            (None, Some(version)) => write!(f, "ChannelSide {{ chain: {}, client_id: {}, connection_id: {}, port_id: {}, channel_id: None, version: {} }}", self.chain, self.client_id, self.connection_id, self.port_id, version),
            (None, None) => write!(f, "ChannelSide {{ chain: {}, client_id: {}, connection_id: {}, port_id: {}, channel_id: None, version: None }}", self.chain, self.client_id, self.connection_id, self.port_id),
        }
    }
}

impl<Chain: ChainHandle> ChannelSide<Chain> {
    pub fn new(
        chain: Chain,
        client_id: ClientId,
        connection_id: ConnectionId,
        port_id: PortId,
        channel_id: Option<ChannelId>,
        version: Option<Version>,
    ) -> ChannelSide<Chain> {
        Self {
            chain,
            client_id,
            connection_id,
            port_id,
            channel_id,
            version,
        }
    }

    pub fn chain_id(&self) -> ChainId {
        self.chain.id()
    }

    pub fn client_id(&self) -> &ClientId {
        &self.client_id
    }

    pub fn connection_id(&self) -> &ConnectionId {
        &self.connection_id
    }

    pub fn port_id(&self) -> &PortId {
        &self.port_id
    }

    pub fn channel_id(&self) -> Option<&ChannelId> {
        self.channel_id.as_ref()
    }

    pub fn version(&self) -> Option<&Version> {
        self.version.as_ref()
    }

    pub fn map_chain<ChainB: ChainHandle>(
        self,
        mapper: impl Fn(Chain) -> ChainB,
    ) -> ChannelSide<ChainB> {
        ChannelSide {
            chain: mapper(self.chain),
            client_id: self.client_id,
            connection_id: self.connection_id,
            port_id: self.port_id,
            channel_id: self.channel_id,
            version: self.version,
        }
    }
}

#[derive(Clone, Debug, Serialize)]
#[serde(bound(serialize = "(): Serialize"))]
pub struct Channel<ChainA: ChainHandle, ChainB: ChainHandle> {
    pub ordering: Ordering,
    pub a_side: ChannelSide<ChainA>,
    pub b_side: ChannelSide<ChainB>,
    pub connection_delay: Duration,
}

impl<ChainA: ChainHandle, ChainB: ChainHandle> Display for Channel<ChainA, ChainB> {
    fn fmt(&self, f: &mut Formatter<'_>) -> Result<(), FmtError> {
        write!(
            f,
            "Channel {{ ordering: {}, a_side: {}, b_side: {}, connection_delay: {} }}",
            self.ordering,
            self.a_side,
            self.b_side,
            PrettyDuration(&self.connection_delay)
        )
    }
}

impl<ChainA: ChainHandle, ChainB: ChainHandle> Channel<ChainA, ChainB> {
    /// Creates a new channel on top of the existing connection. If the channel is not already
    /// set-up on both sides of the connection, this functions also fulfils the channel handshake.
    pub fn new(
        connection: Connection<ChainA, ChainB>,
        ordering: Ordering,
        a_port: PortId,
        b_port: PortId,
        version: Option<Version>,
    ) -> Result<Self, ChannelError> {
        let src_connection_id = connection
            .src_connection_id()
            .ok_or_else(|| ChannelError::missing_local_connection(connection.src_chain().id()))?;
        let dst_connection_id = connection
            .dst_connection_id()
            .ok_or_else(|| ChannelError::missing_local_connection(connection.dst_chain().id()))?;

        let mut channel = Self {
            ordering,
            a_side: ChannelSide::new(
                connection.src_chain(),
                connection.src_client_id().clone(),
                src_connection_id.clone(),
                a_port,
                Default::default(),
                version.clone(),
            ),
            b_side: ChannelSide::new(
                connection.dst_chain(),
                connection.dst_client_id().clone(),
                dst_connection_id.clone(),
                b_port,
                Default::default(),
                version,
            ),
            connection_delay: connection.delay_period,
        };

        channel.handshake()?;

        Ok(channel)
    }

    pub fn restore_from_event(
        chain: ChainA,
        counterparty_chain: ChainB,
        channel_open_event: IbcEvent,
    ) -> Result<Channel<ChainA, ChainB>, ChannelError> {
        let channel_event_attributes = channel_open_event
            .clone()
            .channel_attributes()
            .ok_or_else(|| ChannelError::invalid_event(channel_open_event))?;

        let port_id = channel_event_attributes.port_id.clone();
        let channel_id = channel_event_attributes.channel_id;

        let connection_id = channel_event_attributes.connection_id.clone();
        let (connection, _) = chain
            .query_connection(
                QueryConnectionRequest {
                    connection_id: connection_id.clone(),
                    height: QueryHeight::Latest,
                },
                IncludeProof::No,
            )
            .map_err(ChannelError::relayer)?;

        let connection_counterparty = connection.counterparty();

        let counterparty_connection_id = connection_counterparty
            .connection_id()
            .ok_or_else(ChannelError::missing_counterparty_connection)?;

        Ok(Channel {
            // The event does not include the channel ordering.
            // The message handlers `build_chan_open..` determine the order included in the handshake
            // message from channel query.
            ordering: Default::default(),
            a_side: ChannelSide::new(
                chain,
                connection.client_id().clone(),
                connection_id,
                port_id,
                channel_id,
                // The event does not include the version.
                // The message handlers `build_chan_open..` determine the version from channel query.
                None,
            ),
            b_side: ChannelSide::new(
                counterparty_chain,
                connection.counterparty().client_id().clone(),
                counterparty_connection_id.clone(),
                channel_event_attributes.counterparty_port_id.clone(),
                channel_event_attributes.counterparty_channel_id,
                None,
            ),
            connection_delay: connection.delay_period(),
        })
    }

    /// Recreates a 'Channel' object from the worker's object built from chain state scanning.
    /// The channel must exist on chain and its connection must be initialized on both chains.
    pub fn restore_from_state(
        chain: ChainA,
        counterparty_chain: ChainB,
        channel: WorkerChannelObject,
        height: QueryHeight,
    ) -> Result<(Channel<ChainA, ChainB>, State), ChannelError> {
        let (a_channel, _) = chain
            .query_channel(
                QueryChannelRequest {
                    port_id: channel.src_port_id.clone(),
                    channel_id: channel.src_channel_id.clone(),
                    height,
                },
                // IncludeProof::Yes forces a new query when the CachingChainHandle
                // is used.
                // TODO: Pass the BaseChainHandle instead of the CachingChainHandle
                // to the channel worker to avoid querying for a Proof .
                IncludeProof::Yes,
            )
            .map_err(ChannelError::relayer)?;

        let a_connection_id = a_channel.connection_hops().first().ok_or_else(|| {
            ChannelError::supervisor(SupervisorError::missing_connection_hops(
                channel.src_channel_id.clone(),
                chain.id(),
            ))
        })?;

        let (a_connection, _) = chain
            .query_connection(
                QueryConnectionRequest {
                    connection_id: a_connection_id.clone(),
                    height: QueryHeight::Latest,
                },
                IncludeProof::No,
            )
            .map_err(ChannelError::relayer)?;

        let b_connection_id = a_connection
            .counterparty()
            .connection_id()
            .cloned()
            .ok_or_else(|| {
                ChannelError::supervisor(SupervisorError::channel_connection_uninitialized(
                    channel.src_channel_id.clone(),
                    chain.id(),
                    a_connection.counterparty().clone(),
                ))
            })?;

        let mut handshake_channel = Channel {
            ordering: *a_channel.ordering(),
            a_side: ChannelSide::new(
                chain.clone(),
                a_connection.client_id().clone(),
                a_connection_id.clone(),
                channel.src_port_id.clone(),
                Some(channel.src_channel_id.clone()),
                None,
            ),
            b_side: ChannelSide::new(
                counterparty_chain.clone(),
                a_connection.counterparty().client_id().clone(),
                b_connection_id.clone(),
                a_channel.remote.port_id.clone(),
                a_channel.remote.channel_id.clone(),
                None,
            ),
            connection_delay: a_connection.delay_period(),
        };

        if a_channel.state_matches(&State::Init) && a_channel.remote.channel_id.is_none() {
            let channels: Vec<IdentifiedChannelEnd> = counterparty_chain
                .query_connection_channels(QueryConnectionChannelsRequest {
                    connection_id: b_connection_id,
                    pagination: Some(PageRequest::all()),
                })
                .map_err(ChannelError::relayer)?;

            for chan in channels {
                if let Some(remote_channel_id) = chan.channel_end.remote.channel_id() {
                    if remote_channel_id == &channel.src_channel_id {
                        handshake_channel.b_side.channel_id = Some(chan.channel_id);
                        break;
                    }
                }
            }
        }

        Ok((handshake_channel, a_channel.state))
    }

    pub fn src_chain(&self) -> &ChainA {
        &self.a_side.chain
    }

    pub fn dst_chain(&self) -> &ChainB {
        &self.b_side.chain
    }

    pub fn a_chain(&self) -> ChainA {
        self.a_side.chain.clone()
    }

    pub fn b_chain(&self) -> ChainB {
        self.b_side.chain.clone()
    }

    pub fn src_client_id(&self) -> &ClientId {
        &self.a_side.client_id
    }

    pub fn dst_client_id(&self) -> &ClientId {
        &self.b_side.client_id
    }

    pub fn src_connection_id(&self) -> &ConnectionId {
        &self.a_side.connection_id
    }

    pub fn dst_connection_id(&self) -> &ConnectionId {
        &self.b_side.connection_id
    }

    pub fn src_port_id(&self) -> &PortId {
        &self.a_side.port_id
    }

    pub fn dst_port_id(&self) -> &PortId {
        &self.b_side.port_id
    }

    pub fn src_channel_id(&self) -> Option<&ChannelId> {
        self.a_side.channel_id()
    }

    pub fn dst_channel_id(&self) -> Option<&ChannelId> {
        self.b_side.channel_id()
    }

    pub fn a_channel_id(&self) -> Option<&ChannelId> {
        self.a_side.channel_id()
    }

    pub fn b_channel_id(&self) -> Option<&ChannelId> {
        self.b_side.channel_id()
    }

    pub fn src_version(&self) -> Option<&Version> {
        self.a_side.version.as_ref()
    }

    pub fn dst_version(&self) -> Option<&Version> {
        self.b_side.version.as_ref()
    }

    fn a_channel(&self, channel_id: Option<&ChannelId>) -> Result<ChannelEnd, ChannelError> {
        if let Some(id) = channel_id {
            self.a_chain()
                .query_channel(
                    QueryChannelRequest {
                        port_id: self.a_side.port_id.clone(),
                        channel_id: id.clone(),
                        height: QueryHeight::Latest,
                    },
                    IncludeProof::Yes,
                )
                .map(|(channel_end, _)| channel_end)
                .map_err(|e| ChannelError::chain_query(self.a_chain().id(), e))
        } else {
            Ok(ChannelEnd::default())
        }
    }

    fn b_channel(&self, channel_id: Option<&ChannelId>) -> Result<ChannelEnd, ChannelError> {
        if let Some(id) = channel_id {
            self.b_chain()
                .query_channel(
                    QueryChannelRequest {
                        port_id: self.b_side.port_id.clone(),
                        channel_id: id.clone(),
                        height: QueryHeight::Latest,
                    },
                    IncludeProof::No,
                )
                .map(|(channel_end, _)| channel_end)
                .map_err(|e| ChannelError::chain_query(self.b_chain().id(), e))
        } else {
            Ok(ChannelEnd::default())
        }
    }

    /// Returns a `Duration` representing the maximum value among the
    /// [`ChainConfig.max_block_time`] for the two networks that
    /// this channel belongs to.
    fn max_block_times(&self) -> Result<Duration, ChannelError> {
        let a_block_time = self
            .a_chain()
            .config()
            .map_err(ChannelError::relayer)?
            .max_block_time();
        let b_block_time = self
            .b_chain()
            .config()
            .map_err(ChannelError::relayer)?
            .max_block_time();
        Ok(a_block_time.max(b_block_time))
    }

    pub fn flipped(&self) -> Channel<ChainB, ChainA> {
        Channel {
            ordering: self.ordering,
            a_side: self.b_side.clone(),
            b_side: self.a_side.clone(),
            connection_delay: self.connection_delay,
        }
    }

    /// Queries the chains for latest channel end information. It verifies the relayer channel
    /// IDs and updates them if needed.
    /// Returns the states of the two channel ends.
    ///
    /// The relayer channel stores the channel identifiers on the two chains a and b.
    /// These identifiers need to be cross validated with the corresponding on-chain ones at some
    /// handshake steps.
    /// This is required because of crossing handshake messages in the presence of multiple relayers.
    ///
    /// Chain a is queried with the relayer's `a_side.channel_id` (`relayer_a_id`) with result
    /// `a_channel`. If the counterparty id of this channel, `a_counterparty_id`,
    /// is some id then it must match the relayer's `b_side.channel_id` (`relayer_b_id`).
    /// A similar check is done for the `b_side` of the channel.
    ///
    ///  a                                 relayer                                    b
    ///  |                     a_side -- channel -- b_side                         |
    ///  a_id _____________> relayer_a_id             relayer_b_id <______________> b_id
    ///  |                      \                                /                    |
    /// a_counterparty_id <_____________________________________/                     |
    ///                           \____________________________________>   b_counterparty_id
    ///
    /// There are two cases to consider.
    ///
    /// Case 1 (fix channel ID):
    ///  a                                                      b
    ///  | <-- Init (r1)                                        |
    ///  | a_id = 1, a_counterparty_id = None                   |
    ///  |                                         Try (r2) --> |
    ///  |                    b_id = 100, b_counterparty_id = 1 |
    ///  |                                         Try (r1) --> |
    ///  |                    b_id = 101, b_counterparty_id = 1 |
    ///  | <-- Ack (r2)
    ///  | a_id = 1, a_counterparty_id = 100
    ///
    /// Here relayer r1 has a_side channel 1 and b_side channel 101
    /// while on chain a the counterparty of channel 1 is 100. r1 needs to update
    /// its b_side to 100
    ///
    /// Case 2 (update from None to some channel ID):
    ///  a                                                      b
    ///  | <-- Init (r1)                                        |
    ///  | a_id = 1, a_counterparty_id = None                   |
    ///  |                                         Try (r2) --> |
    ///  |                    b_id = 100, b_counterparty_id = 1 |
    ///  | <-- Ack (r2)
    ///  | a_id = 1, a_counterparty_id = 100
    ///
    /// Here relayer r1 has a_side channel 1 and b_side is unknown
    /// while on chain a the counterparty of channel 1 is 100. r1 needs to update
    /// its b_side to 100
    fn update_channel_and_query_states(&mut self) -> Result<(State, State), ChannelError> {
        let relayer_a_id = self.a_side.channel_id();
        let relayer_b_id = self.b_side.channel_id().cloned();

        let a_channel = self.a_channel(relayer_a_id)?;
        let a_counterparty_id = a_channel.counterparty().channel_id();

        if a_counterparty_id.is_some() && a_counterparty_id != relayer_b_id.as_ref() {
            warn!(
                "updating the expected {} of side_b({}) since it is different than the \
                counterparty of {}: {}, on {}. This is typically caused by crossing handshake \
                messages in the presence of multiple relayers.",
                PrettyOption(&relayer_b_id),
                self.b_chain().id(),
                PrettyOption(&relayer_a_id),
                PrettyOption(&a_counterparty_id),
                self.a_chain().id(),
            );
            self.b_side.channel_id = a_counterparty_id.cloned();
        }

        let updated_relayer_b_id = self.b_side.channel_id();
        let b_channel = self.b_channel(updated_relayer_b_id)?;
        let b_counterparty_id = b_channel.counterparty().channel_id();

        if b_counterparty_id.is_some() && b_counterparty_id != relayer_a_id {
            if updated_relayer_b_id == relayer_b_id.as_ref() {
                warn!(
                    "updating the expected {} of side_a({}) since it is different than the \
                    counterparty of {}: {}, on {}. This is typically caused by crossing handshake \
                    messages in the presence of multiple relayers.",
                    PrettyOption(&relayer_a_id),
                    self.a_chain().id(),
                    PrettyOption(&updated_relayer_b_id),
                    PrettyOption(&b_counterparty_id),
                    self.b_chain().id(),
                );
                self.a_side.channel_id = b_counterparty_id.cloned();
            } else {
                panic!(
                    "mismatched channel ids in channel ends: {} - {} and {} - {}",
                    self.a_chain().id(),
                    a_channel,
                    self.b_chain().id(),
                    b_channel,
                );
            }
        }
        Ok((*a_channel.state(), *b_channel.state()))
    }

    /// Sends a channel open handshake message.
    /// The message sent depends on the chain status of the channel ends.
    fn do_chan_open_handshake(&mut self) -> Result<(), ChannelError> {
        let (a_state, b_state) = self.update_channel_and_query_states()?;
        debug!(
            "do_chan_open_handshake with channel end states: {}, {}",
            a_state, b_state
        );

        match (a_state, b_state) {
            // send the Init message to chain A (source)
            (State::Uninitialized, State::Uninitialized) => {
                let event = self
                    .flipped()
                    .build_chan_open_init_and_send()
                    .map_err(|e| {
                        error!("failed ChanOpenInit {}: {}", self.a_side, e);
                        e
                    })?;
                let channel_id = extract_channel_id(&event)?;
                self.a_side.channel_id = Some(channel_id.clone());
            }

            // send the Try message to chain A (source)
            (State::Uninitialized, State::Init) | (State::Init, State::Init) => {
                let event = self.flipped().build_chan_open_try_and_send().map_err(|e| {
                    error!("failed ChanOpenTry {}: {}", self.a_side, e);
                    e
                })?;

                let channel_id = extract_channel_id(&event)?;
                self.a_side.channel_id = Some(channel_id.clone());
            }

            // send the Try message to chain B (destination)
            (State::Init, State::Uninitialized) => {
                let event = self.build_chan_open_try_and_send().map_err(|e| {
                    error!("failed ChanOpenTry {}: {}", self.b_side, e);
                    e
                })?;

                let channel_id = extract_channel_id(&event)?;
                self.b_side.channel_id = Some(channel_id.clone());
            }

            // send the Ack message to chain A (source)
            (State::Init, State::TryOpen) | (State::TryOpen, State::TryOpen) => {
                self.flipped().build_chan_open_ack_and_send().map_err(|e| {
                    error!("failed ChanOpenAck {}: {}", self.a_side, e);
                    e
                })?;
            }

            // send the Ack message to chain B (destination)
            (State::TryOpen, State::Init) => {
                self.build_chan_open_ack_and_send().map_err(|e| {
                    error!("failed ChanOpenAck {}: {}", self.b_side, e);
                    e
                })?;
            }

            // send the Confirm message to chain B (destination)
            (State::Open(UpgradeState::NotUpgrading), State::TryOpen) => {
                self.build_chan_open_confirm_and_send().map_err(|e| {
                    error!("failed ChanOpenConfirm {}: {}", self.b_side, e);
                    e
                })?;
            }

            // send the Confirm message to chain A (source)
            (State::TryOpen, State::Open(UpgradeState::NotUpgrading)) => {
                self.flipped()
                    .build_chan_open_confirm_and_send()
                    .map_err(|e| {
                        error!("failed ChanOpenConfirm {}: {}", self.a_side, e);
                        e
                    })?;
            }

            (State::Open(UpgradeState::NotUpgrading), State::Open(UpgradeState::NotUpgrading)) => {
                info!("channel handshake already finished for {}", self);
                return Ok(());
            }

            (a_state, b_state) => {
                warn!(
                    "do_conn_open_handshake does not handle channel end state combination: \
                    {}-{}, {}-{}. will retry to account for RPC node data availability issues.",
                    self.a_chain().id(),
                    a_state,
                    self.b_chain().id(),
                    b_state
                );
            }
        }
        Err(ChannelError::handshake_finalize())
    }

    /// Executes the channel handshake protocol (ICS004)
    fn handshake(&mut self) -> Result<(), ChannelError> {
        let max_block_times = self.max_block_times()?;

        retry_with_index(
            channel_handshake_retry::default_strategy(max_block_times),
            |_| {
                if let Err(e) = self.do_chan_open_handshake() {
                    if e.is_expired_or_frozen_error() {
                        RetryResult::Err(e)
                    } else {
                        RetryResult::Retry(e)
                    }
                } else {
                    RetryResult::Ok(())
                }
            },
        )
        .map_err(|err| {
            error!("failed to open channel after {} retries", err.tries);

            channel_handshake_retry::from_retry_error(
                err,
                format!("failed to finish channel handshake for {self:?}"),
            )
        })?;

        Ok(())
    }

    pub fn counterparty_state(&self) -> Result<State, ChannelError> {
        // Source channel ID must be specified
        let channel_id = self
            .src_channel_id()
            .ok_or_else(ChannelError::missing_local_channel_id)?;

        let channel_deps =
            channel_connection_client(self.src_chain(), self.src_port_id(), channel_id)
                .map_err(|e| ChannelError::query_channel(channel_id.clone(), e))?;

        channel_state_on_destination(
            &channel_deps.channel,
            &channel_deps.connection,
            self.dst_chain(),
        )
        .map_err(|e| ChannelError::query_channel(channel_id.clone(), e))
    }

    pub fn handshake_step(
        &mut self,
        state: State,
    ) -> Result<(Option<IbcEvent>, Next), ChannelError> {
        let event = match (state, self.counterparty_state()?) {
            // Open handshake steps
            (State::Init, State::Uninitialized) => Some(self.build_chan_open_try_and_send()?),
            (State::Init, State::Init) => Some(self.build_chan_open_try_and_send()?),
            (State::TryOpen, State::Init) => Some(self.build_chan_open_ack_and_send()?),
            (State::TryOpen, State::TryOpen) => Some(self.build_chan_open_ack_and_send()?),
            (State::Open(UpgradeState::NotUpgrading), State::TryOpen) => {
                Some(self.build_chan_open_confirm_and_send()?)
            }
            (State::Open(UpgradeState::NotUpgrading), State::Open(UpgradeState::NotUpgrading)) => {
                return Ok((None, Next::Abort))
            }

            // If the counterparty state is already Open but current state is TryOpen,
            // return anyway as the final step is to be done by the counterparty worker.
            (State::TryOpen, State::Open(UpgradeState::NotUpgrading)) => {
                return Ok((None, Next::Abort))
            }

            // Close handshake steps
            (State::Closed, State::Closed) => return Ok((None, Next::Abort)),
            (State::Closed, _) => Some(self.build_chan_close_confirm_and_send()?),

            // Channel Upgrade handshake steps
            (State::Open(UpgradeState::Upgrading), State::Open(UpgradeState::NotUpgrading)) => {
                Some(self.build_chan_upgrade_try_and_send()?)
            }
            (State::Open(UpgradeState::Upgrading), State::Open(UpgradeState::Upgrading)) => {
                Some(self.build_chan_upgrade_try_and_send()?)
            }
            (State::Open(UpgradeState::NotUpgrading), State::Open(UpgradeState::Upgrading)) => {
                Some(self.build_chan_upgrade_try_and_send()?)
            }
            (State::Flushing, State::Open(UpgradeState::Upgrading)) => {
                Some(self.build_chan_upgrade_ack_and_send()?)
            }
            (State::Flushing, State::Flushing) => Some(self.build_chan_upgrade_ack_and_send()?),
            (State::FlushComplete, State::Flushing) => {
                Some(self.build_chan_upgrade_confirm_and_send()?)
            }

            (State::Flushing, State::Open(UpgradeState::NotUpgrading)) => {
                Some(self.flipped().build_chan_upgrade_cancel_and_send()?)
            }
            (State::Open(UpgradeState::NotUpgrading), State::Flushing) => {
                Some(self.build_chan_upgrade_cancel_and_send()?)
            }

            (State::FlushComplete, State::FlushComplete) => {
                Some(self.build_chan_upgrade_open_and_send()?)
            }
            (State::FlushComplete, State::Open(UpgradeState::NotUpgrading)) => self
                .flipped()
                .build_chan_upgrade_open_or_cancel_and_send()?,
            (State::Open(UpgradeState::NotUpgrading), State::FlushComplete) => {
                self.build_chan_upgrade_open_or_cancel_and_send()?
            }

            _ => None,
        };

        // Abort if the channel is at OpenAck, OpenConfirm or CloseConfirm stage, as there is
        // nothing more for the worker to do
        match event {
            Some(IbcEvent::OpenConfirmChannel(_))
            | Some(IbcEvent::OpenAckChannel(_))
            | Some(IbcEvent::CloseConfirmChannel(_))
            | Some(IbcEvent::UpgradeConfirmChannel(_))
            | Some(IbcEvent::UpgradeOpenChannel(_))
            | Some(IbcEvent::UpgradeCancelChannel(_)) => Ok((event, Next::Abort)),
            _ => Ok((event, Next::Continue)),
        }
    }

    pub fn step_state(&mut self, state: State, index: u64) -> RetryResult<Next, u64> {
        match self.handshake_step(state) {
            Err(e) => {
                if e.is_expired_or_frozen_error() {
                    error!(
                        "failed to establish channel handshake on frozen client: {}",
                        e
                    );
                    RetryResult::Err(index)
                } else {
                    error!("failed Chan{} with error: {}", state, e);
                    RetryResult::Retry(index)
                }
            }
            Ok((Some(ev), handshake_completed)) => {
                info!("channel handshake step completed with events: {}", ev);
                RetryResult::Ok(handshake_completed)
            }
            Ok((None, handshake_completed)) => RetryResult::Ok(handshake_completed),
        }
    }

    pub fn step_event(&mut self, event: &IbcEvent, index: u64) -> RetryResult<Next, u64> {
        let state = match event {
            IbcEvent::OpenInitChannel(_) => State::Init,
            IbcEvent::OpenTryChannel(_) => State::TryOpen,
            IbcEvent::OpenAckChannel(_) => State::Open(UpgradeState::NotUpgrading),
            IbcEvent::OpenConfirmChannel(_) => State::Open(UpgradeState::NotUpgrading),
            IbcEvent::CloseInitChannel(_) => State::Closed,
            IbcEvent::UpgradeInitChannel(_) => State::Open(UpgradeState::Upgrading),
            IbcEvent::UpgradeTryChannel(_) => State::Flushing,
            IbcEvent::UpgradeAckChannel(_) => State::FlushComplete,
            IbcEvent::UpgradeConfirmChannel(_) => State::FlushComplete,
            IbcEvent::UpgradeOpenChannel(_) => State::Open(UpgradeState::NotUpgrading),
            _ => State::Uninitialized,
        };

        self.step_state(state, index)
    }

    pub fn build_update_client_on_dst(&self, height: Height) -> Result<Vec<Any>, ChannelError> {
        let client = ForeignClient::restore(
            self.dst_client_id().clone(),
            self.dst_chain().clone(),
            self.src_chain().clone(),
        );

        client.wait_and_build_update_client(height).map_err(|e| {
            ChannelError::client_operation(self.dst_client_id().clone(), self.dst_chain().id(), e)
        })
    }

    pub fn build_chan_open_init(&self) -> Result<Vec<Any>, ChannelError> {
        let signer = self
            .dst_chain()
            .get_signer()
            .map_err(|e| ChannelError::query(self.dst_chain().id(), e))?;

        let counterparty = Counterparty::new(self.src_port_id().clone(), None);

        // If the user supplied a version, use that.
        // Otherwise, either use the version defined for the `transfer`
        // or an empty version if the port is non-standard.
        let version = self
            .dst_version()
            .cloned()
            .or_else(|| version::default_by_port(self.dst_port_id()))
            .unwrap_or_else(|| {
                warn!(
                    chain = %self.dst_chain().id(),
                    channel = ?self.dst_channel_id(),
                    port = %self.dst_port_id(),
                    "no version specified for the channel, falling back on empty version"
                );

                Version::empty()
            });

        let channel = ChannelEnd::new(
            State::Init,
            self.ordering,
            counterparty,
            vec![self.dst_connection_id().clone()],
            version,
            Sequence::from(0),
        );

        // Build the domain type message
        let new_msg = MsgChannelOpenInit {
            port_id: self.dst_port_id().clone(),
            channel,
            signer,
        };

        Ok(vec![new_msg.to_any()])
    }

    pub fn build_chan_open_init_and_send(&self) -> Result<IbcEvent, ChannelError> {
        let dst_msgs = self.build_chan_open_init()?;

        let tm = TrackedMsgs::new_static(dst_msgs, "ChannelOpenInit");

        let events = self
            .dst_chain()
            .send_messages_and_wait_commit(tm)
            .map_err(|e| ChannelError::submit(self.dst_chain().id(), e))?;

        // Find the relevant event for channel open init
        let result = events
            .into_iter()
            .find(|event_with_height| {
                matches!(event_with_height.event, IbcEvent::OpenInitChannel(_))
                    || matches!(event_with_height.event, IbcEvent::ChainError(_))
            })
            .ok_or_else(|| {
                ChannelError::missing_event("no chan init event was in the response".to_string())
            })?;

        match &result.event {
            IbcEvent::OpenInitChannel(_) => {
                info!("🎊  {} => {}", self.dst_chain().id(), result);
                Ok(result.event)
            }
            IbcEvent::ChainError(e) => Err(ChannelError::tx_response(e.clone())),
            _ => Err(ChannelError::invalid_event(result.event)),
        }
    }

    /// Retrieves the channel from destination and compares it
    /// against the expected channel. Built from the message type [`ChannelMsgType`].
    ///
    /// If the expected and the destination channels are compatible,
    /// returns the expected channel
    ///
    /// # Precondition:
    /// Source and destination channel IDs must be `Some`.
    fn validated_expected_channel(
        &self,
        msg_type: ChannelMsgType,
    ) -> Result<ChannelEnd, ChannelError> {
        // Destination channel ID must be specified
        let dst_channel_id = self
            .dst_channel_id()
            .ok_or_else(ChannelError::missing_counterparty_channel_id)?;

        // If there is a channel present on the destination chain,
        // the counterparty should look like this:
        let counterparty =
            Counterparty::new(self.src_port_id().clone(), self.src_channel_id().cloned());

        // The highest expected state, depends on the message type:
        let highest_state = match msg_type {
            ChannelMsgType::OpenAck => State::TryOpen,
            ChannelMsgType::OpenConfirm => State::TryOpen,
            ChannelMsgType::CloseConfirm => State::Open(UpgradeState::NotUpgrading),
            _ => State::Uninitialized,
        };

        let dst_expected_channel = ChannelEnd::new(
            highest_state,
            self.ordering,
            counterparty,
            vec![self.dst_connection_id().clone()],
            Version::empty(),
            Sequence::from(0),
        );

        // Retrieve existing channel
        let (dst_channel, _) = self
            .dst_chain()
            .query_channel(
                QueryChannelRequest {
                    port_id: self.dst_port_id().clone(),
                    channel_id: dst_channel_id.clone(),
                    height: QueryHeight::Latest,
                },
                IncludeProof::No,
            )
            .map_err(|e| ChannelError::query(self.dst_chain().id(), e))?;

        // Check if a channel is expected to exist on destination chain
        // A channel must exist on destination chain for Ack and Confirm Tx-es to succeed
        if dst_channel.state_matches(&State::Uninitialized) {
            return Err(ChannelError::missing_channel_on_destination());
        }

        check_destination_channel_state(dst_channel_id, &dst_channel, &dst_expected_channel)?;

        Ok(dst_expected_channel)
    }

    pub fn build_chan_open_try(&self) -> Result<Vec<Any>, ChannelError> {
        // Source channel ID must be specified
        let src_channel_id = self
            .src_channel_id()
            .ok_or_else(ChannelError::missing_local_channel_id)?;

        // Channel must exist on source
        let (src_channel, _) = self
            .src_chain()
            .query_channel(
                QueryChannelRequest {
                    port_id: self.src_port_id().clone(),
                    channel_id: src_channel_id.clone(),
                    height: QueryHeight::Latest,
                },
                IncludeProof::No,
            )
            .map_err(|e| ChannelError::query(self.src_chain().id(), e))?;

        if src_channel.counterparty().port_id() != self.dst_port_id() {
            return Err(ChannelError::mismatch_port(
                self.dst_chain().id(),
                self.dst_port_id().clone(),
                self.src_chain().id(),
                src_channel.counterparty().port_id().clone(),
                src_channel_id.clone(),
            ));
        }

        // Connection must exist on destination
        self.dst_chain()
            .query_connection(
                QueryConnectionRequest {
                    connection_id: self.dst_connection_id().clone(),
                    height: QueryHeight::Latest,
                },
                IncludeProof::No,
            )
            .map_err(|e| ChannelError::query(self.dst_chain().id(), e))?;

        let query_height = self
            .src_chain()
            .query_latest_height()
            .map_err(|e| ChannelError::query(self.src_chain().id(), e))?;

        let proofs = self
            .src_chain()
            .build_channel_proofs(self.src_port_id(), src_channel_id, query_height)
            .map_err(ChannelError::channel_proof)?;

        // Build message(s) to update client on destination
        let mut msgs = self.build_update_client_on_dst(proofs.height())?;

        let counterparty =
            Counterparty::new(self.src_port_id().clone(), self.src_channel_id().cloned());

        // Reuse the version that was either set on ChanOpenInit or overwritten by the application.
        let version = src_channel.version().clone();

        let channel = ChannelEnd::new(
            State::TryOpen,
            *src_channel.ordering(),
            counterparty,
            vec![self.dst_connection_id().clone()],
            version,
            Sequence::from(0),
        );

        // Get signer
        let signer = self
            .dst_chain()
            .get_signer()
            .map_err(|e| ChannelError::fetch_signer(self.dst_chain().id(), e))?;

        let previous_channel_id = if src_channel.counterparty().channel_id.is_none() {
            self.b_side.channel_id.clone()
        } else {
            src_channel.counterparty().channel_id.clone()
        };

        // Build the domain type message
        let new_msg = MsgChannelOpenTry {
            port_id: self.dst_port_id().clone(),
            previous_channel_id,
            counterparty_version: src_channel.version().clone(),
            channel,
            proofs,
            signer,
        };

        msgs.push(new_msg.to_any());
        Ok(msgs)
    }

    pub fn build_chan_open_try_and_send(&self) -> Result<IbcEvent, ChannelError> {
        let dst_msgs = self.build_chan_open_try()?;

        let tm = TrackedMsgs::new_static(dst_msgs, "ChannelOpenTry");

        let events = self
            .dst_chain()
            .send_messages_and_wait_commit(tm)
            .map_err(|e| ChannelError::submit(self.dst_chain().id(), e))?;

        // Find the relevant event for channel open try
        let result = events
            .into_iter()
            .find(|events_with_height| {
                matches!(events_with_height.event, IbcEvent::OpenTryChannel(_))
                    || matches!(events_with_height.event, IbcEvent::ChainError(_))
            })
            .ok_or_else(|| {
                ChannelError::missing_event("no chan try event was in the response".to_string())
            })?;

        match &result.event {
            IbcEvent::OpenTryChannel(_) => {
                info!("🎊  {} => {}", self.dst_chain().id(), result);
                Ok(result.event)
            }
            IbcEvent::ChainError(e) => Err(ChannelError::tx_response(e.clone())),
            _ => Err(ChannelError::invalid_event(result.event)),
        }
    }

    pub fn build_chan_open_ack(&self) -> Result<Vec<Any>, ChannelError> {
        // Source and destination channel IDs must be specified
        let src_channel_id = self
            .src_channel_id()
            .ok_or_else(ChannelError::missing_local_channel_id)?;
        let dst_channel_id = self
            .dst_channel_id()
            .ok_or_else(ChannelError::missing_counterparty_channel_id)?;

        // Check that the destination chain will accept the Ack message
        self.validated_expected_channel(ChannelMsgType::OpenAck)?;

        // Channel must exist on source
        let (src_channel, _) = self
            .src_chain()
            .query_channel(
                QueryChannelRequest {
                    port_id: self.src_port_id().clone(),
                    channel_id: src_channel_id.clone(),
                    height: QueryHeight::Latest,
                },
                IncludeProof::No,
            )
            .map_err(|e| ChannelError::query(self.src_chain().id(), e))?;

        // Connection must exist on destination
        self.dst_chain()
            .query_connection(
                QueryConnectionRequest {
                    connection_id: self.dst_connection_id().clone(),
                    height: QueryHeight::Latest,
                },
                IncludeProof::No,
            )
            .map_err(|e| ChannelError::query(self.dst_chain().id(), e))?;

        let query_height = self
            .src_chain()
            .query_latest_height()
            .map_err(|e| ChannelError::query(self.src_chain().id(), e))?;

        let proofs = self
            .src_chain()
            .build_channel_proofs(self.src_port_id(), src_channel_id, query_height)
            .map_err(ChannelError::channel_proof)?;

        // Build message(s) to update client on destination
        let mut msgs = self.build_update_client_on_dst(proofs.height())?;

        // Get signer
        let signer = self
            .dst_chain()
            .get_signer()
            .map_err(|e| ChannelError::fetch_signer(self.dst_chain().id(), e))?;

        // Build the domain type message
        let new_msg = MsgChannelOpenAck {
            port_id: self.dst_port_id().clone(),
            channel_id: dst_channel_id.clone(),
            counterparty_channel_id: src_channel_id.clone(),
            counterparty_version: src_channel.version().clone(),
            proofs,
            signer,
        };

        msgs.push(new_msg.to_any());
        Ok(msgs)
    }

    pub fn build_chan_open_ack_and_send(&self) -> Result<IbcEvent, ChannelError> {
        fn do_build_chan_open_ack_and_send<ChainA: ChainHandle, ChainB: ChainHandle>(
            channel: &Channel<ChainA, ChainB>,
        ) -> Result<IbcEvent, ChannelError> {
            let dst_msgs = channel.build_chan_open_ack()?;

            let tm = TrackedMsgs::new_static(dst_msgs, "ChannelOpenAck");

            let events = channel
                .dst_chain()
                .send_messages_and_wait_commit(tm)
                .map_err(|e| ChannelError::submit(channel.dst_chain().id(), e))?;

            // Find the relevant event for channel open ack
            let result = events
                .into_iter()
                .find(|event_with_height| {
                    matches!(event_with_height.event, IbcEvent::OpenAckChannel(_))
                        || matches!(event_with_height.event, IbcEvent::ChainError(_))
                })
                .ok_or_else(|| {
                    ChannelError::missing_event("no chan ack event was in the response".to_string())
                })?;

            match &result.event {
                IbcEvent::OpenAckChannel(_) => {
                    info!("🎊  {} => {}", channel.dst_chain().id(), result);
                    Ok(result.event)
                }
                IbcEvent::ChainError(e) => Err(ChannelError::tx_response(e.clone())),
                _ => Err(ChannelError::invalid_event(result.event)),
            }
        }

        do_build_chan_open_ack_and_send(self).map_err(|e| {
            error!("failed ChanOpenAck {}: {}", self.b_side, e);
            e
        })
    }

    pub fn build_chan_open_confirm(&self) -> Result<Vec<Any>, ChannelError> {
        // Source and destination channel IDs must be specified
        let src_channel_id = self
            .src_channel_id()
            .ok_or_else(ChannelError::missing_local_channel_id)?;
        let dst_channel_id = self
            .dst_channel_id()
            .ok_or_else(ChannelError::missing_counterparty_channel_id)?;

        // Check that the destination chain will accept the message
        self.validated_expected_channel(ChannelMsgType::OpenConfirm)?;

        // Channel must exist on source
        self.src_chain()
            .query_channel(
                QueryChannelRequest {
                    port_id: self.src_port_id().clone(),
                    channel_id: src_channel_id.clone(),
                    height: QueryHeight::Latest,
                },
                IncludeProof::No,
            )
            .map_err(|e| ChannelError::query(self.src_chain().id(), e))?;

        // Connection must exist on destination
        self.dst_chain()
            .query_connection(
                QueryConnectionRequest {
                    connection_id: self.dst_connection_id().clone(),
                    height: QueryHeight::Latest,
                },
                IncludeProof::No,
            )
            .map_err(|e| ChannelError::query(self.dst_chain().id(), e))?;

        let query_height = self
            .src_chain()
            .query_latest_height()
            .map_err(|e| ChannelError::query(self.src_chain().id(), e))?;

        let proofs = self
            .src_chain()
            .build_channel_proofs(self.src_port_id(), src_channel_id, query_height)
            .map_err(ChannelError::channel_proof)?;

        // Build message(s) to update client on destination
        let mut msgs = self.build_update_client_on_dst(proofs.height())?;

        // Get signer
        let signer = self
            .dst_chain()
            .get_signer()
            .map_err(|e| ChannelError::fetch_signer(self.dst_chain().id(), e))?;

        // Build the domain type message
        let new_msg = MsgChannelOpenConfirm {
            port_id: self.dst_port_id().clone(),
            channel_id: dst_channel_id.clone(),
            proofs,
            signer,
        };

        msgs.push(new_msg.to_any());
        Ok(msgs)
    }

    pub fn build_chan_open_confirm_and_send(&self) -> Result<IbcEvent, ChannelError> {
        fn do_build_chan_open_confirm_and_send<ChainA: ChainHandle, ChainB: ChainHandle>(
            channel: &Channel<ChainA, ChainB>,
        ) -> Result<IbcEvent, ChannelError> {
            let dst_msgs = channel.build_chan_open_confirm()?;

            let tm = TrackedMsgs::new_static(dst_msgs, "ChannelOpenConfirm");
            let events = channel
                .dst_chain()
                .send_messages_and_wait_commit(tm)
                .map_err(|e| ChannelError::submit(channel.dst_chain().id(), e))?;

            // Find the relevant event for channel open confirm
            let result = events
                .into_iter()
                .find(|event_with_height| {
                    matches!(event_with_height.event, IbcEvent::OpenConfirmChannel(_))
                        || matches!(event_with_height.event, IbcEvent::ChainError(_))
                })
                .ok_or_else(|| {
                    ChannelError::missing_event(
                        "no chan confirm event was in the response".to_string(),
                    )
                })?;

            match &result.event {
                IbcEvent::OpenConfirmChannel(_) => {
                    info!("🎊  {} => {}", channel.dst_chain().id(), result);
                    Ok(result.event)
                }
                IbcEvent::ChainError(e) => Err(ChannelError::tx_response(e.clone())),
                _ => Err(ChannelError::invalid_event(result.event)),
            }
        }

        do_build_chan_open_confirm_and_send(self).map_err(|e| {
            error!("failed ChanOpenConfirm {}: {}", self.b_side, e);
            e
        })
    }

    pub fn build_chan_close_init(&self) -> Result<Vec<Any>, ChannelError> {
        // Destination channel ID must be specified
        let dst_channel_id = self
            .dst_channel_id()
            .ok_or_else(ChannelError::missing_counterparty_channel_id)?;

        // Channel must exist on destination
        self.dst_chain()
            .query_channel(
                QueryChannelRequest {
                    port_id: self.dst_port_id().clone(),
                    channel_id: dst_channel_id.clone(),
                    height: QueryHeight::Latest,
                },
                IncludeProof::No,
            )
            .map_err(|e| ChannelError::query(self.dst_chain().id(), e))?;

        let signer = self
            .dst_chain()
            .get_signer()
            .map_err(|e| ChannelError::fetch_signer(self.dst_chain().id(), e))?;

        // Build the domain type message
        let new_msg = MsgChannelCloseInit {
            port_id: self.dst_port_id().clone(),
            channel_id: dst_channel_id.clone(),
            signer,
        };

        Ok(vec![new_msg.to_any()])
    }

    pub fn build_chan_close_init_and_send(&self) -> Result<IbcEvent, ChannelError> {
        let dst_msgs = self.build_chan_close_init()?;

        let tm = TrackedMsgs::new_static(dst_msgs, "ChannelCloseInit");

        let events = self
            .dst_chain()
            .send_messages_and_wait_commit(tm)
            .map_err(|e| ChannelError::submit(self.dst_chain().id(), e))?;

        // Find the relevant event for channel close init
        let result = events
            .into_iter()
            .find(|event_with_height| {
                matches!(event_with_height.event, IbcEvent::CloseInitChannel(_))
                    || matches!(event_with_height.event, IbcEvent::ChainError(_))
            })
            .ok_or_else(|| {
                ChannelError::missing_event("no chan init event was in the response".to_string())
            })?;

        match &result.event {
            IbcEvent::CloseInitChannel(_) => {
                info!("👋 {} => {}", self.dst_chain().id(), result);
                Ok(result.event)
            }
            IbcEvent::ChainError(e) => Err(ChannelError::tx_response(e.clone())),
            _ => Err(ChannelError::invalid_event(result.event)),
        }
    }

    pub fn build_chan_close_confirm(&self) -> Result<Vec<Any>, ChannelError> {
        // Source and destination channel IDs must be specified
        let src_channel_id = self
            .src_channel_id()
            .ok_or_else(ChannelError::missing_local_channel_id)?;
        let dst_channel_id = self
            .dst_channel_id()
            .ok_or_else(ChannelError::missing_counterparty_channel_id)?;

        // Check that the destination chain will accept the message
        self.validated_expected_channel(ChannelMsgType::CloseConfirm)?;

        // Channel must exist on source
        let (src_channel_end, _) = self
            .src_chain()
            .query_channel(
                QueryChannelRequest {
                    port_id: self.src_port_id().clone(),
                    channel_id: src_channel_id.clone(),
                    height: QueryHeight::Latest,
                },
                IncludeProof::No,
            )
            .map_err(|e| ChannelError::query(self.src_chain().id(), e))?;

        // Connection must exist on destination
        self.dst_chain()
            .query_connection(
                QueryConnectionRequest {
                    connection_id: self.dst_connection_id().clone(),
                    height: QueryHeight::Latest,
                },
                IncludeProof::No,
            )
            .map_err(|e| ChannelError::query(self.dst_chain().id(), e))?;

        let query_height = self
            .src_chain()
            .query_latest_height()
            .map_err(|e| ChannelError::query(self.src_chain().id(), e))?;

        let proofs = self
            .src_chain()
            .build_channel_proofs(self.src_port_id(), src_channel_id, query_height)
            .map_err(ChannelError::channel_proof)?;

        let counterparty_upgrade_sequence = src_channel_end.upgrade_sequence;

        // Build message(s) to update client on destination
        let mut msgs = self.build_update_client_on_dst(proofs.height())?;

        // Get signer
        let signer = self
            .dst_chain()
            .get_signer()
            .map_err(|e| ChannelError::fetch_signer(self.dst_chain().id(), e))?;

        // Build the domain type message
        let new_msg = MsgChannelCloseConfirm {
            port_id: self.dst_port_id().clone(),
            channel_id: dst_channel_id.clone(),
            proofs,
            signer,
            counterparty_upgrade_sequence,
        };

        msgs.push(new_msg.to_any());
        Ok(msgs)
    }

    pub fn build_chan_close_confirm_and_send(&self) -> Result<IbcEvent, ChannelError> {
        let dst_msgs = self.build_chan_close_confirm()?;

        let tm = TrackedMsgs::new_static(dst_msgs, "ChannelCloseConfirm");

        let events = self
            .dst_chain()
            .send_messages_and_wait_commit(tm)
            .map_err(|e| ChannelError::submit(self.dst_chain().id(), e))?;

        // Find the relevant event for channel close confirm
        let result = events
            .into_iter()
            .find(|event_with_height| {
                matches!(event_with_height.event, IbcEvent::CloseConfirmChannel(_))
                    || matches!(event_with_height.event, IbcEvent::ChainError(_))
            })
            .ok_or_else(|| {
                ChannelError::missing_event("no chan confirm event was in the response".to_string())
            })?;

        match &result.event {
            IbcEvent::CloseConfirmChannel(_) => {
                info!("👋 {} => {}", self.dst_chain().id(), result);
                Ok(result.event)
            }
            IbcEvent::ChainError(e) => Err(ChannelError::tx_response(e.clone())),
            _ => Err(ChannelError::invalid_event(result.event)),
        }
    }

    pub fn build_chan_upgrade_try(&self) -> Result<Vec<Any>, ChannelError> {
        let src_channel_id = self
            .src_channel_id()
            .ok_or_else(ChannelError::missing_local_channel_id)?;
        let src_port_id = self.src_port_id();
        let src_latest_height = self
            .src_chain()
            .query_latest_height()
            .map_err(|e| ChannelError::chain_query(self.src_chain().id(), e))?;

        let dst_channel_id = self
            .dst_channel_id()
            .ok_or_else(ChannelError::missing_local_channel_id)?;
        let dst_port_id = self.dst_port_id();

        // Fetch the src channel end that will be upgraded by the upgrade handshake
        // Querying for the Channel End now includes the upgrade sequence number
        let (channel_end, _) = self
            .src_chain()
            .query_channel(
                QueryChannelRequest {
                    port_id: src_port_id.clone(),
                    channel_id: src_channel_id.clone(),
                    height: QueryHeight::Specific(src_latest_height),
                },
                IncludeProof::Yes,
            )
            .map_err(|e| ChannelError::query(self.src_chain().id(), e))?;

        // Building the channel proof at the queried height
        let src_proof = self
            .src_chain()
            .build_channel_proofs(
                &src_port_id.clone(),
                &src_channel_id.clone(),
                src_latest_height,
            )
            .map_err(ChannelError::channel_proof)?;

        let (dst_channel_end, _) = self
            .dst_chain()
            .query_channel(
                QueryChannelRequest {
                    port_id: dst_port_id.clone(),
                    channel_id: dst_channel_id.clone(),
                    height: QueryHeight::Latest,
                },
                IncludeProof::Yes,
            )
            .map_err(|e| ChannelError::query(self.src_chain().id(), e))?;

        let (upgrade, maybe_upgrade_proof) = self
            .src_chain()
            .query_upgrade(
                QueryUpgradeRequest {
                    port_id: self.src_port_id().to_string(),
                    channel_id: src_channel_id.to_string(),
                },
                src_latest_height,
                IncludeProof::Yes,
            )
            .map_err(|e| ChannelError::chain_query(self.src_chain().id(), e))?;

        let upgrade_proof = maybe_upgrade_proof.ok_or(ChannelError::missing_upgrade_proof())?;

        let proof_upgrade =
            CommitmentProofBytes::try_from(upgrade_proof).map_err(ChannelError::malformed_proof)?;

        if !matches!(channel_end.state, State::Open(_)) {
            return Err(ChannelError::invalid_channel_upgrade_state(
                State::Open(UpgradeState::NotUpgrading).to_string(),
                channel_end.state.to_string(),
            ));
        }

        let signer = self
            .dst_chain()
            .get_signer()
            .map_err(|e| ChannelError::fetch_signer(self.dst_chain().id(), e))?;

        // Build the domain type message
        let new_msg = MsgChannelUpgradeTry {
            port_id: dst_port_id.clone(),
            channel_id: dst_channel_id.clone(),
            proposed_upgrade_connection_hops: dst_channel_end.connection_hops,
            counterparty_upgrade_fields: upgrade.fields,
            counterparty_upgrade_sequence: channel_end.upgrade_sequence,
            proof_channel: src_proof.object_proof().clone(),
            proof_upgrade,
            proof_height: src_proof.height(),
            signer,
        };

        let mut chain_a_msgs = self.build_update_client_on_dst(src_proof.height())?;

        chain_a_msgs.push(new_msg.to_any());

        Ok(chain_a_msgs)
    }

    pub fn build_chan_upgrade_try_and_send(&self) -> Result<IbcEvent, ChannelError> {
        let dst_msgs = self.build_chan_upgrade_try()?;

        let tm = TrackedMsgs::new_static(dst_msgs, "ChannelUpgradeTry");

        let events = self
            .dst_chain()
            .send_messages_and_wait_commit(tm)
            .map_err(|e| ChannelError::submit(self.dst_chain().id(), e))?;

        // Find the relevant event for channel upgrade try
        let result = events
            .into_iter()
            .find(|events_with_height| {
                matches!(events_with_height.event, IbcEvent::UpgradeTryChannel(_))
                    || matches!(events_with_height.event, IbcEvent::UpgradeErrorChannel(_))
                    || matches!(events_with_height.event, IbcEvent::ChainError(_))
            })
            .ok_or_else(|| {
                ChannelError::missing_event(
                    "no chan upgrade try or upgrade error event was in the response".to_string(),
                )
            })?;

        match result.event {
            IbcEvent::UpgradeTryChannel(_) => {
                info!("👋 {} => {}", self.dst_chain().id(), result);
                Ok(result.event)
            }
            IbcEvent::UpgradeErrorChannel(ref ev) => {
                warn!(
                    "Channel Upgrade Try failed with error: {}",
                    ev.error_receipt
                );
                Ok(result.event)
            }
            IbcEvent::ChainError(e) => Err(ChannelError::tx_response(e.clone())),
            _ => Err(ChannelError::invalid_event(result.event)),
        }
    }

    pub fn build_chan_upgrade_ack(&self) -> Result<Vec<Any>, ChannelError> {
        // Destination channel ID must exist

        let src_channel_id = self
            .src_channel_id()
            .ok_or_else(ChannelError::missing_counterparty_channel_id)?;

        let dst_channel_id = self
            .dst_channel_id()
            .ok_or_else(ChannelError::missing_counterparty_channel_id)?;

        let src_port_id = self.src_port_id();

        let dst_port_id = self.dst_port_id();

        let src_latest_height = self
            .src_chain()
            .query_latest_height()
            .map_err(|e| ChannelError::chain_query(self.src_chain().id(), e))?;

        let (upgrade, maybe_upgrade_proof) = self
            .src_chain()
            .query_upgrade(
                QueryUpgradeRequest {
                    port_id: self.src_port_id().to_string(),
                    channel_id: src_channel_id.to_string(),
                },
                src_latest_height,
                IncludeProof::Yes,
            )
            .map_err(|e| ChannelError::chain_query(self.src_chain().id(), e))?;

        let upgrade_proof = maybe_upgrade_proof.ok_or(ChannelError::missing_upgrade_proof())?;

        let proof_upgrade =
            CommitmentProofBytes::try_from(upgrade_proof).map_err(ChannelError::malformed_proof)?;

        // Building the channel proof at the queried height
        let proof = self
            .src_chain()
            .build_channel_proofs(
                &src_port_id.clone(),
                &src_channel_id.clone(),
                src_latest_height,
            )
            .map_err(ChannelError::channel_proof)?;

        let signer = self
            .dst_chain()
            .get_signer()
            .map_err(|e| ChannelError::fetch_signer(self.dst_chain().id(), e))?;

        // Build the domain type message
        let new_msg = MsgChannelUpgradeAck {
            port_id: dst_port_id.clone(),
            channel_id: dst_channel_id.clone(),
            counterparty_upgrade: upgrade,
            proof_channel: proof.object_proof().clone(),
            proof_upgrade,
            proof_height: proof.height(),
            signer,
        };

        let mut chain_a_msgs = self.build_update_client_on_dst(proof.height())?;

        chain_a_msgs.push(new_msg.to_any());

        Ok(chain_a_msgs)
    }

    pub fn build_chan_upgrade_ack_and_send(&self) -> Result<IbcEvent, ChannelError> {
        let dst_msgs = self.build_chan_upgrade_ack()?;

        let tm = TrackedMsgs::new_static(dst_msgs, "ChannelUpgradeAck");

        let events = self
            .dst_chain()
            .send_messages_and_wait_commit(tm)
            .map_err(|e| ChannelError::submit(self.dst_chain().id(), e))?;

        // Find the relevant event for channel upgrade ack
        let result = events
            .into_iter()
            .find(|events_with_height| {
                matches!(events_with_height.event, IbcEvent::UpgradeAckChannel(_))
                    || matches!(events_with_height.event, IbcEvent::UpgradeErrorChannel(_))
                    || matches!(events_with_height.event, IbcEvent::ChainError(_))
            })
            .ok_or_else(|| {
                ChannelError::missing_event(
                    "no chan upgrade ack or upgrade error event was in the response".to_string(),
                )
            })?;

        match result.event {
            IbcEvent::UpgradeAckChannel(_) => {
                info!("👋 {} => {}", self.dst_chain().id(), result);
                Ok(result.event)
            }
            IbcEvent::UpgradeErrorChannel(ref ev) => {
                warn!(
                    "Channel Upgrade Ack failed with error: {}",
                    ev.error_receipt
                );
                Ok(result.event)
            }
            IbcEvent::ChainError(e) => Err(ChannelError::tx_response(e.clone())),
            _ => Err(ChannelError::invalid_event(result.event)),
        }
    }

    pub fn build_chan_upgrade_confirm(&self) -> Result<Vec<Any>, ChannelError> {
        // Destination channel ID must exist

        let src_channel_id = self
            .src_channel_id()
            .ok_or_else(ChannelError::missing_counterparty_channel_id)?;

        let dst_channel_id = self
            .dst_channel_id()
            .ok_or_else(ChannelError::missing_counterparty_channel_id)?;

        let src_port_id = self.src_port_id();

        let dst_port_id = self.dst_port_id();

        let src_latest_height = self
            .src_chain()
            .query_latest_height()
            .map_err(|e| ChannelError::chain_query(self.src_chain().id(), e))?;

        // Fetch the src channel end that will be upgraded by the upgrade handshake
        // Querying for the Channel End now includes the upgrade sequence number
        let (channel_end, _) = self
            .src_chain()
            .query_channel(
                QueryChannelRequest {
                    port_id: src_port_id.clone(),
                    channel_id: src_channel_id.clone(),
                    height: QueryHeight::Specific(src_latest_height),
                },
                IncludeProof::Yes,
            )
            .map_err(|e| ChannelError::query(self.src_chain().id(), e))?;

        let (upgrade, maybe_upgrade_proof) = self
            .src_chain()
            .query_upgrade(
                QueryUpgradeRequest {
                    port_id: self.src_port_id().to_string(),
                    channel_id: src_channel_id.to_string(),
                },
                src_latest_height,
                IncludeProof::Yes,
            )
            .map_err(|e| ChannelError::chain_query(self.src_chain().id(), e))?;

        let upgrade_proof = maybe_upgrade_proof.ok_or(ChannelError::missing_upgrade_proof())?;

        let proof_upgrade =
            CommitmentProofBytes::try_from(upgrade_proof).map_err(ChannelError::malformed_proof)?;

        // Building the channel proof at the queried height
        let proof = self
            .src_chain()
            .build_channel_proofs(
                &src_port_id.clone(),
                &src_channel_id.clone(),
                src_latest_height,
            )
            .map_err(ChannelError::channel_proof)?;

        let signer = self
            .dst_chain()
            .get_signer()
            .map_err(|e| ChannelError::fetch_signer(self.dst_chain().id(), e))?;

        // Build the domain type message
        let new_msg = MsgChannelUpgradeConfirm {
            port_id: dst_port_id.clone(),
            channel_id: dst_channel_id.clone(),
            counterparty_channel_state: channel_end.state,
            counterparty_upgrade: upgrade,
            proof_channel: proof.object_proof().clone(),
            proof_upgrade,
            proof_height: proof.height(),
            signer,
        };

        let mut chain_a_msgs = self.build_update_client_on_dst(proof.height())?;

        chain_a_msgs.push(new_msg.to_any());

        Ok(chain_a_msgs)
    }

    pub fn build_chan_upgrade_confirm_and_send(&self) -> Result<IbcEvent, ChannelError> {
        let dst_msgs = self.build_chan_upgrade_confirm()?;

        let tm = TrackedMsgs::new_static(dst_msgs, "ChannelUpgradeConfirm");

        let events = self
            .dst_chain()
            .send_messages_and_wait_commit(tm)
            .map_err(|e| ChannelError::submit(self.dst_chain().id(), e))?;

        // Find the relevant event for channel upgrade confirm
        let result = events
            .into_iter()
            .find(|events_with_height| {
                matches!(events_with_height.event, IbcEvent::UpgradeConfirmChannel(_))
                    || matches!(events_with_height.event, IbcEvent::UpgradeErrorChannel(_))
                    || matches!(events_with_height.event, IbcEvent::ChainError(_))
            })
            .ok_or_else(|| {
                ChannelError::missing_event(
                    "no chan upgrade ack or upgrade error event was in the response".to_string(),
                )
            })?;

        match result.event {
            IbcEvent::UpgradeConfirmChannel(_) => {
                info!("👋 {} => {}", self.dst_chain().id(), result);
                Ok(result.event)
            }
            IbcEvent::UpgradeErrorChannel(ref ev) => {
                warn!(
                    "Channel Upgrade Confirm failed with error: {}",
                    ev.error_receipt
                );
                Ok(result.event)
            }
            IbcEvent::ChainError(e) => Err(ChannelError::tx_response(e.clone())),
            _ => Err(ChannelError::invalid_event(result.event)),
        }
    }

    pub fn build_chan_upgrade_open(&self) -> Result<Vec<Any>, ChannelError> {
        // Destination channel ID must exist
        let src_channel_id = self
            .src_channel_id()
            .ok_or_else(ChannelError::missing_counterparty_channel_id)?;

        let dst_channel_id = self
            .dst_channel_id()
            .ok_or_else(ChannelError::missing_counterparty_channel_id)?;

        let src_port_id = self.src_port_id();

        let dst_port_id = self.dst_port_id();

        let src_latest_height = self
            .src_chain()
            .query_latest_height()
            .map_err(|e| ChannelError::chain_query(self.src_chain().id(), e))?;

        let (src_channel_end, _) = self
            .src_chain()
            .query_channel(
                QueryChannelRequest {
                    port_id: src_port_id.clone(),
                    channel_id: src_channel_id.clone(),
                    height: QueryHeight::Specific(src_latest_height),
                },
                IncludeProof::Yes,
            )
            .map_err(|e| ChannelError::query(self.src_chain().id(), e))?;

        let counterparty_upgrade_sequence = src_channel_end.upgrade_sequence;

        // Building the channel proof at the queried height
        let proofs = self
            .src_chain()
            .build_channel_proofs(
                &src_port_id.clone(),
                &src_channel_id.clone(),
                src_latest_height,
            )
            .map_err(ChannelError::channel_proof)?;

        // Build message(s) to update client on destination
        let mut msgs = self.build_update_client_on_dst(proofs.height())?;

        let signer = self
            .dst_chain()
            .get_signer()
            .map_err(|e| ChannelError::fetch_signer(self.dst_chain().id(), e))?;

        // Build the domain type message
        let new_msg = MsgChannelUpgradeOpen {
            port_id: dst_port_id.clone(),
            channel_id: dst_channel_id.clone(),
            counterparty_channel_state: src_channel_end.state,
            counterparty_upgrade_sequence,
            proof_channel: proofs.object_proof().clone(),
            proof_height: proofs.height(),
            signer,
        };

        msgs.push(new_msg.to_any());
        Ok(msgs)
    }

    pub fn build_chan_upgrade_open_and_send(&self) -> Result<IbcEvent, ChannelError> {
        let dst_msgs = self.build_chan_upgrade_open()?;

        let tm = TrackedMsgs::new_static(dst_msgs, "ChannelUpgradeOpen");

        let events = self
            .dst_chain()
            .send_messages_and_wait_commit(tm)
            .map_err(|e| ChannelError::submit(self.dst_chain().id(), e))?;

        let result = events
            .into_iter()
            .find(|event_with_height| {
                matches!(event_with_height.event, IbcEvent::UpgradeOpenChannel(_))
                    || matches!(event_with_height.event, IbcEvent::ChainError(_))
            })
            .ok_or_else(|| {
                ChannelError::missing_event(
                    "no channel upgrade open event was in the response".to_string(),
                )
            })?;

        match &result.event {
            IbcEvent::UpgradeOpenChannel(_) => {
                info!("👋 {} => {}", self.dst_chain().id(), result);
                Ok(result.event)
            }
            IbcEvent::ChainError(e) => Err(ChannelError::tx_response(e.clone())),
            _ => Err(ChannelError::invalid_event(result.event)),
        }
    }

    pub fn build_chan_upgrade_cancel(&self) -> Result<Vec<Any>, ChannelError> {
        // Destination channel ID must exist
        let src_channel_id = self
            .src_channel_id()
            .ok_or_else(ChannelError::missing_counterparty_channel_id)?;

        let dst_channel_id = self
            .dst_channel_id()
            .ok_or_else(ChannelError::missing_counterparty_channel_id)?;

        let src_port_id = self.src_port_id();

        let dst_port_id = self.dst_port_id();

        let src_latest_height = self
            .src_chain()
            .query_latest_height()
            .map_err(|e| ChannelError::chain_query(self.src_chain().id(), e))?;

        let (error_receipt, maybe_error_receipt_proof) = self
            .src_chain()
            .query_upgrade_error(
                QueryUpgradeErrorRequest {
                    port_id: src_port_id.to_string(),
                    channel_id: src_channel_id.to_string(),
                },
                src_latest_height,
                IncludeProof::Yes,
            )
            .map_err(|e| ChannelError::chain_query(self.src_chain().id(), e))?;

        let error_receipt_proof =
            maybe_error_receipt_proof.ok_or(ChannelError::missing_upgrade_error_receipt_proof())?;

        let proof_error_receipt = CommitmentProofBytes::try_from(error_receipt_proof)
            .map_err(ChannelError::malformed_proof)?;

        // Building the channel proof at the queried height
        let proofs = self
            .src_chain()
            .build_channel_proofs(
                &src_port_id.clone(),
                &src_channel_id.clone(),
                src_latest_height,
            )
            .map_err(ChannelError::channel_proof)?;

        // Build message(s) to update client on destination
        let mut msgs = self.build_update_client_on_dst(proofs.height())?;

        let signer = self
            .dst_chain()
            .get_signer()
            .map_err(|e| ChannelError::fetch_signer(self.dst_chain().id(), e))?;

        // Build the domain type message
        let new_msg = MsgChannelUpgradeCancel {
            port_id: dst_port_id.clone(),
            channel_id: dst_channel_id.clone(),
            error_receipt,
            proof_error_receipt,
            proof_height: proofs.height(),
            signer,
        };

        msgs.push(new_msg.to_any());
        Ok(msgs)
    }

    pub fn build_chan_upgrade_cancel_and_send(&self) -> Result<IbcEvent, ChannelError> {
        let dst_msgs = self.build_chan_upgrade_cancel()?;

        let tm = TrackedMsgs::new_static(dst_msgs, "ChannelUpgradeCancel");

        let events = self
            .dst_chain()
            .send_messages_and_wait_commit(tm)
            .map_err(|e| ChannelError::submit(self.dst_chain().id(), e))?;

        let result = events
            .into_iter()
            .find(|event_with_height| {
                matches!(event_with_height.event, IbcEvent::UpgradeCancelChannel(_))
                    || matches!(event_with_height.event, IbcEvent::ChainError(_))
            })
            .ok_or_else(|| {
                ChannelError::missing_event(
                    "no channel upgrade cancel event was in the response".to_string(),
                )
            })?;

        match &result.event {
            IbcEvent::UpgradeCancelChannel(_) => {
                info!("👋 {} => {}", self.dst_chain().id(), result);
                Ok(result.event)
            }
            IbcEvent::ChainError(e) => Err(ChannelError::tx_response(e.clone())),
            _ => Err(ChannelError::invalid_event(result.event)),
        }
    }

    pub fn build_chan_upgrade_timeout(&self) -> Result<Vec<Any>, ChannelError> {
        // Destination channel ID must exist
        let src_channel_id = self
            .src_channel_id()
            .ok_or_else(ChannelError::missing_counterparty_channel_id)?;

        let dst_channel_id = self
            .dst_channel_id()
            .ok_or_else(ChannelError::missing_counterparty_channel_id)?;

        let src_port_id = self.src_port_id();

        let dst_port_id = self.dst_port_id();

        let src_latest_height = self
            .src_chain()
            .query_latest_height()
            .map_err(|e| ChannelError::chain_query(self.src_chain().id(), e))?;

        // Retrieve counterparty channel
        let (counterparty_channel, _) = self
            .src_chain()
            .query_channel(
                QueryChannelRequest {
                    port_id: src_port_id.clone(),
                    channel_id: src_channel_id.clone(),
                    height: QueryHeight::Specific(src_latest_height),
                },
                IncludeProof::Yes,
            )
            .map_err(|e| ChannelError::query(self.src_chain().id(), e))?;

        // Building the channel proof at the queried height
        let proofs = self
            .src_chain()
            .build_channel_proofs(
                &src_port_id.clone(),
                &src_channel_id.clone(),
                src_latest_height,
            )
            .map_err(ChannelError::channel_proof)?;

        // Build message(s) to update client on destination
        let mut msgs = self.build_update_client_on_dst(proofs.height())?;

        let signer = self
            .dst_chain()
            .get_signer()
            .map_err(|e| ChannelError::fetch_signer(self.dst_chain().id(), e))?;

        // Build the domain type message
        let new_msg = MsgChannelUpgradeTimeout {
            port_id: dst_port_id.clone(),
            channel_id: dst_channel_id.clone(),
            counterparty_channel,
            proof_channel: proofs.object_proof().clone(),
            proof_height: proofs.height(),
            signer,
        };

        msgs.push(new_msg.to_any());
        Ok(msgs)
    }

    pub fn build_chan_upgrade_timeout_and_send(&self) -> Result<IbcEvent, ChannelError> {
        let dst_msgs = self.build_chan_upgrade_timeout()?;

        let tm = TrackedMsgs::new_static(dst_msgs, "ChannelUpgradeTimeout");

        let events = self
            .dst_chain()
            .send_messages_and_wait_commit(tm)
            .map_err(|e| ChannelError::submit(self.dst_chain().id(), e))?;

        let result = events
            .into_iter()
            .find(|event_with_height| {
                matches!(event_with_height.event, IbcEvent::UpgradeTimeoutChannel(_))
                    || matches!(event_with_height.event, IbcEvent::ChainError(_))
            })
            .ok_or_else(|| {
                ChannelError::missing_event(
                    "no channel upgrade timeout event was in the response".to_string(),
                )
            })?;

        match &result.event {
            IbcEvent::UpgradeTimeoutChannel(_) => {
                info!("👋 {} => {}", self.dst_chain().id(), result);
                Ok(result.event)
            }
            IbcEvent::ChainError(e) => Err(ChannelError::tx_response(e.clone())),
            _ => Err(ChannelError::invalid_event(result.event)),
        }
    }

    pub fn map_chain<ChainC: ChainHandle, ChainD: ChainHandle>(
        self,
        mapper_a: impl Fn(ChainA) -> ChainC,
        mapper_b: impl Fn(ChainB) -> ChainD,
    ) -> Channel<ChainC, ChainD> {
        Channel {
            ordering: self.ordering,
            a_side: self.a_side.map_chain(mapper_a),
            b_side: self.b_side.map_chain(mapper_b),
            connection_delay: self.connection_delay,
        }
    }

    pub fn build_chan_upgrade_open_or_cancel_and_send(
        &self,
    ) -> Result<Option<IbcEvent>, ChannelError> {
        // Check if error query_upgrade_error
        let height = self.a_chain().query_latest_height().unwrap();
        let upgrade_error = self
            .a_chain()
            .query_upgrade_error(
                QueryUpgradeErrorRequest {
                    port_id: self.a_side.port_id.clone().to_string(),
                    channel_id: self.a_side.channel_id.clone().unwrap().clone().to_string(),
                },
                height,
                IncludeProof::No,
            )
            .map_err(|_| ChannelError::missing_upgrade_error_receipt_proof());

        let channel_end = self.b_channel(self.b_channel_id())?;

        if let Ok((upgrade_error, _)) = upgrade_error {
            if upgrade_error.sequence > 0.into()
                && upgrade_error.sequence == channel_end.upgrade_sequence
            {
                Ok(Some(self.build_chan_upgrade_cancel_and_send()?))
            } else {
                Ok(Some(self.build_chan_upgrade_open_and_send()?))
            }
        } else {
            Ok(Some(self.build_chan_upgrade_open_and_send()?))
        }
    }
}

pub fn extract_channel_id(event: &IbcEvent) -> Result<&ChannelId, ChannelError> {
    match event {
        IbcEvent::OpenInitChannel(ev) => ev.channel_id(),
        IbcEvent::OpenTryChannel(ev) => ev.channel_id(),
        IbcEvent::OpenAckChannel(ev) => ev.channel_id(),
        IbcEvent::OpenConfirmChannel(ev) => ev.channel_id(),
        IbcEvent::UpgradeInitChannel(ev) => Some(ev.channel_id()),
        _ => None,
    }
    .ok_or_else(|| ChannelError::missing_event("cannot extract channel_id from result".to_string()))
}

/// Enumeration of proof carrying ICS4 message, helper for relayer.
#[derive(Copy, Clone, Debug, PartialEq, Eq)]
pub enum ChannelMsgType {
    OpenTry,
    OpenAck,
    OpenConfirm,
    CloseConfirm,
}

fn check_destination_channel_state(
    channel_id: &ChannelId,
    existing_channel: &ChannelEnd,
    expected_channel: &ChannelEnd,
) -> Result<(), ChannelError> {
    let good_connection_hops =
        existing_channel.connection_hops() == expected_channel.connection_hops();

    // TODO: Refactor into a method
    let good_state = existing_channel
        .state()
        .less_or_equal_progress(*expected_channel.state());
    let good_channel_port_ids = existing_channel.counterparty().channel_id().is_none()
        || existing_channel.counterparty().channel_id()
            == expected_channel.counterparty().channel_id()
            && existing_channel.counterparty().port_id()
                == expected_channel.counterparty().port_id();

    // TODO: Check versions

    if good_state && good_connection_hops && good_channel_port_ids {
        Ok(())
    } else {
        Err(ChannelError::channel_already_exist(channel_id.clone()))
    }
}<|MERGE_RESOLUTION|>--- conflicted
+++ resolved
@@ -1,50 +1,10 @@
-use core::{
-    fmt::{Display, Error as FmtError, Formatter},
-    time::Duration,
-};
-
-pub use error::ChannelError;
+use core::fmt::{Display, Error as FmtError, Formatter};
+use core::time::Duration;
+
 use ibc_proto::google::protobuf::Any;
-use ibc_relayer_types::{
-    core::{
-        ics04_channel::{
-            channel::{ChannelEnd, Counterparty, IdentifiedChannelEnd, Ordering, State},
-            msgs::{
-                chan_close_confirm::MsgChannelCloseConfirm, chan_close_init::MsgChannelCloseInit,
-                chan_open_ack::MsgChannelOpenAck, chan_open_confirm::MsgChannelOpenConfirm,
-                chan_open_init::MsgChannelOpenInit, chan_open_try::MsgChannelOpenTry,
-            },
-        },
-        ics24_host::identifier::{ChainId, ChannelId, ClientId, ConnectionId, PortId},
-    },
-    events::IbcEvent,
-    tx_msg::Msg,
-    Height,
-};
 use serde::Serialize;
 use tracing::{debug, error, info, warn};
 
-<<<<<<< HEAD
-use crate::{
-    chain::{
-        counterparty::{channel_connection_client, channel_state_on_destination},
-        handle::ChainHandle,
-        requests::{
-            IncludeProof, PageRequest, QueryChannelRequest, QueryConnectionChannelsRequest,
-            QueryConnectionRequest, QueryHeight,
-        },
-        tracking::TrackedMsgs,
-    },
-    connection::Connection,
-    foreign_client::{ForeignClient, HasExpiredOrFrozenError},
-    object::Channel as WorkerChannelObject,
-    supervisor::error::Error as SupervisorError,
-    util::{
-        pretty::{PrettyDuration, PrettyOption},
-        retry::{retry_with_index, RetryResult},
-        task::Next,
-    },
-=======
 use ibc_proto::ibc::core::channel::v1::{QueryUpgradeErrorRequest, QueryUpgradeRequest};
 use ibc_relayer_types::core::ics04_channel::msgs::chan_upgrade_ack::MsgChannelUpgradeAck;
 use ibc_relayer_types::core::ics04_channel::msgs::chan_upgrade_cancel::MsgChannelUpgradeCancel;
@@ -66,8 +26,26 @@
 use ibc_relayer_types::core::ics23_commitment::commitment::CommitmentProofBytes;
 use ibc_relayer_types::core::ics24_host::identifier::{
     ChainId, ChannelId, ClientId, ConnectionId, PortId,
->>>>>>> e26d356a
 };
+use ibc_relayer_types::events::IbcEvent;
+use ibc_relayer_types::tx_msg::Msg;
+use ibc_relayer_types::Height;
+
+use crate::chain::counterparty::{channel_connection_client, channel_state_on_destination};
+use crate::chain::handle::ChainHandle;
+use crate::chain::requests::{
+    IncludeProof, PageRequest, QueryChannelRequest, QueryConnectionChannelsRequest,
+    QueryConnectionRequest, QueryHeight,
+};
+use crate::chain::tracking::TrackedMsgs;
+use crate::connection::Connection;
+use crate::foreign_client::{ForeignClient, HasExpiredOrFrozenError};
+use crate::object::Channel as WorkerChannelObject;
+use crate::supervisor::error::Error as SupervisorError;
+use crate::util::pretty::{PrettyDuration, PrettyOption};
+use crate::util::retry::retry_with_index;
+use crate::util::retry::RetryResult;
+use crate::util::task::Next;
 
 pub mod version;
 use version::Version;
@@ -79,17 +57,11 @@
     //! Provides utility methods and constants to configure the retry behavior
     //! for the channel handshake algorithm.
 
-<<<<<<< HEAD
-=======
     use crate::channel::ChannelError;
     use crate::util::retry::{clamp, ConstantGrowth};
->>>>>>> e26d356a
     use core::time::Duration;
 
-    use crate::{
-        channel::ChannelError,
-        util::retry::{clamp_total, ConstantGrowth},
-    };
+    use crate::util::retry::clamp_total;
 
     /// Approximate number of retries per block.
     const PER_BLOCK_RETRIES: u32 = 5;
