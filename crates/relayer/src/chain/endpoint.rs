use alloc::sync::Arc;

<<<<<<< HEAD
use ibc_proto::ibc::apps::fee::v1::{
    QueryIncentivizedPacketRequest, QueryIncentivizedPacketResponse,
};
use ibc_relayer_types::{
    applications::ics31_icq::response::CrossChainQueryResponse,
    core::{
        ics02_client::{
            client_state::ClientState,
            consensus_state::ConsensusState,
            events::UpdateClient,
            header::{AnyHeader, Header},
        },
        ics03_connection::{
            connection::{ConnectionEnd, IdentifiedConnectionEnd, State},
            version::{get_compatible_versions, Version},
        },
        ics04_channel::{
            channel::{ChannelEnd, IdentifiedChannelEnd},
            packet::{PacketMsgType, Sequence},
        },
        ics23_commitment::{
            commitment::{CommitmentPrefix, CommitmentProofBytes},
            merkle::MerkleProof,
        },
        ics24_host::identifier::{ChainId, ChannelId, ClientId, ConnectionId, PortId},
    },
    proofs::{ConsensusProof, Proofs},
    signer::Signer,
    timestamp::Timestamp,
    Height as ICSHeight,
=======
use ibc_proto::ibc::core::channel::v1::{QueryUpgradeErrorRequest, QueryUpgradeRequest};
use ibc_relayer_types::core::ics02_client::height::Height;
use tokio::runtime::Runtime as TokioRuntime;

use ibc_proto::ibc::apps::fee::v1::{
    QueryIncentivizedPacketRequest, QueryIncentivizedPacketResponse,
};
use ibc_relayer_types::applications::ics31_icq::response::CrossChainQueryResponse;
use ibc_relayer_types::core::ics02_client::client_state::ClientState;
use ibc_relayer_types::core::ics02_client::consensus_state::ConsensusState;
use ibc_relayer_types::core::ics02_client::events::UpdateClient;
use ibc_relayer_types::core::ics02_client::header::{AnyHeader, Header};
use ibc_relayer_types::core::ics03_connection::connection::{
    ConnectionEnd, IdentifiedConnectionEnd, State,
};
use ibc_relayer_types::core::ics03_connection::version::{get_compatible_versions, Version};
use ibc_relayer_types::core::ics04_channel::channel::{ChannelEnd, IdentifiedChannelEnd};
use ibc_relayer_types::core::ics04_channel::packet::{PacketMsgType, Sequence};
use ibc_relayer_types::core::ics04_channel::upgrade::{ErrorReceipt, Upgrade};
use ibc_relayer_types::core::ics23_commitment::commitment::{
    CommitmentPrefix, CommitmentProofBytes,
>>>>>>> e26d356a
};
use tendermint_rpc::endpoint::broadcast::tx_sync::Response as TxResponse;
use tokio::runtime::Runtime as TokioRuntime;

use crate::{
    account::Balance,
    chain::{
        client::ClientSettings, cosmos::version::Specs, handle::Subscription, requests::*,
        tracking::TrackedMsgs,
    },
    client_state::{AnyClientState, IdentifiedAnyClientState},
    config::ChainConfig,
    connection::ConnectionMsgType,
    consensus_state::AnyConsensusState,
    denom::DenomTrace,
    error::Error,
    event::IbcEventWithHeight,
    keyring::{AnySigningKeyPair, KeyRing, SigningKeyPairSized},
    misbehaviour::MisbehaviourEvidence,
};

/// The result of a health check.
#[derive(Debug)]
pub enum HealthCheck {
    Healthy,
    Unhealthy(Box<Error>),
}

/// The result of the application status query.
#[derive(Clone, Debug)]
pub struct ChainStatus {
    pub height: ICSHeight,
    pub timestamp: Timestamp,
}

/// Defines a blockchain as understood by the relayer
pub trait ChainEndpoint: Sized {
    /// Type of light blocks for this chain
    type LightBlock: Send + Sync;

    /// Type of headers for this chain
    type Header: Header + Into<AnyHeader>;

    /// Type of consensus state for this chain
    type ConsensusState: ConsensusState + Into<AnyConsensusState>;

    /// Type of the client state for this chain
    type ClientState: ClientState + Into<AnyClientState>;

    /// The type of time for this chain
    type Time;

    /// Type of the key pair used for signatures of messages on chain
    type SigningKeyPair: SigningKeyPairSized + Into<AnySigningKeyPair>;

    /// Returns the chain's identifier
    fn id(&self) -> &ChainId;

    /// Returns the chain configuration
    fn config(&self) -> ChainConfig;

    // Life cycle

    /// Constructs the chain
    fn bootstrap(config: ChainConfig, rt: Arc<TokioRuntime>) -> Result<Self, Error>;

    /// Shutdown the chain runtime
    fn shutdown(self) -> Result<(), Error>;

    /// Perform a health check
    fn health_check(&mut self) -> Result<HealthCheck, Error>;

    // Events
    fn subscribe(&mut self) -> Result<Subscription, Error>;

    // Keyring

    /// Returns the chain's keybase
    fn keybase(&self) -> &KeyRing<Self::SigningKeyPair>;

    /// Returns the chain's keybase, mutably
    fn keybase_mut(&mut self) -> &mut KeyRing<Self::SigningKeyPair>;

    fn get_signer(&self) -> Result<Signer, Error>;

    /// Get the signing key pair
    fn get_key(&self) -> Result<Self::SigningKeyPair, Error>;

    fn add_key(&mut self, key_name: &str, key_pair: Self::SigningKeyPair) -> Result<(), Error> {
        self.keybase_mut()
            .add_key(key_name, key_pair)
            .map_err(Error::key_base)?;

        Ok(())
    }

    // Versioning

    /// Return the version of the IBC protocol that this chain is running, if known.
    fn version_specs(&self) -> Result<Specs, Error>;

    // Send transactions

    /// Sends one or more transactions with `msgs` to chain and
    /// synchronously wait for it to be committed.
    fn send_messages_and_wait_commit(
        &mut self,
        tracked_msgs: TrackedMsgs,
    ) -> Result<Vec<IbcEventWithHeight>, Error>;

    /// Sends one or more transactions with `msgs` to chain.
    /// Non-blocking alternative to `send_messages_and_wait_commit` interface.
    fn send_messages_and_wait_check_tx(
        &mut self,
        tracked_msgs: TrackedMsgs,
    ) -> Result<Vec<TxResponse>, Error>;

    /// Fetch a header from the chain at the given height and verify it.
    fn verify_header(
        &mut self,
        trusted: ICSHeight,
        target: ICSHeight,
        client_state: &AnyClientState,
    ) -> Result<Self::LightBlock, Error>;

    /// Given a client update event that includes the header used in a client update,
    /// look for misbehaviour by fetching a header at same or latest height.
    fn check_misbehaviour(
        &mut self,
        update: &UpdateClient,
        client_state: &AnyClientState,
    ) -> Result<Option<MisbehaviourEvidence>, Error>;

    // Queries

    /// Query the balance of the given account for the given denom.
    /// If no account is given, behavior must be specified, e.g. retrieve it from configuration file.
    /// If no denom is given, behavior must be specified, e.g. retrieve the denom used to pay tx fees.
    fn query_balance(&self, key_name: Option<&str>, denom: Option<&str>) -> Result<Balance, Error>;

    /// Query the balances of the given account for all the denom.
    /// If no account is given, behavior must be specified, e.g. retrieve it from configuration file.
    fn query_all_balances(&self, key_name: Option<&str>) -> Result<Vec<Balance>, Error>;

    /// Query the denomination trace given a trace hash.
    fn query_denom_trace(&self, hash: String) -> Result<DenomTrace, Error>;

    fn query_commitment_prefix(&self) -> Result<CommitmentPrefix, Error>;

    fn query_compatible_versions(&self) -> Result<Vec<Version>, Error> {
        // TODO - do a real chain query
        Ok(get_compatible_versions())
    }

    /// Query the latest height and timestamp the application is at
    fn query_application_status(&self) -> Result<ChainStatus, Error>;

    /// Performs a query to retrieve the state of all clients that a chain hosts.
    fn query_clients(
        &self,
        request: QueryClientStatesRequest,
    ) -> Result<Vec<IdentifiedAnyClientState>, Error>;

    /// Performs a query to retrieve the state of the specified light client. A
    /// proof can optionally be returned along with the result.
    fn query_client_state(
        &self,
        request: QueryClientStateRequest,
        include_proof: IncludeProof,
    ) -> Result<(AnyClientState, Option<MerkleProof>), Error>;

    /// Query the consensus state at the specified height for a given client.
    fn query_consensus_state(
        &self,
        request: QueryConsensusStateRequest,
        include_proof: IncludeProof,
    ) -> Result<(AnyConsensusState, Option<MerkleProof>), Error>;

    /// Query the heights of every consensus state for a given client.
    fn query_consensus_state_heights(
        &self,
        request: QueryConsensusStateHeightsRequest,
    ) -> Result<Vec<ICSHeight>, Error>;

    fn query_upgraded_client_state(
        &self,
        request: QueryUpgradedClientStateRequest,
    ) -> Result<(AnyClientState, MerkleProof), Error>;

    fn query_upgraded_consensus_state(
        &self,
        request: QueryUpgradedConsensusStateRequest,
    ) -> Result<(AnyConsensusState, MerkleProof), Error>;

    /// Performs a query to retrieve the identifiers of all connections.
    fn query_connections(
        &self,
        request: QueryConnectionsRequest,
    ) -> Result<Vec<IdentifiedConnectionEnd>, Error>;

    /// Performs a query to retrieve the identifiers of all connections.
    fn query_client_connections(
        &self,
        request: QueryClientConnectionsRequest,
    ) -> Result<Vec<ConnectionId>, Error>;

    /// Performs a query to retrieve the connection associated with a given
    /// connection identifier. A proof can optionally be returned along with the
    /// result.
    fn query_connection(
        &self,
        request: QueryConnectionRequest,
        include_proof: IncludeProof,
    ) -> Result<(ConnectionEnd, Option<MerkleProof>), Error>;

    /// Performs a query to retrieve all channels associated with a connection.
    fn query_connection_channels(
        &self,
        request: QueryConnectionChannelsRequest,
    ) -> Result<Vec<IdentifiedChannelEnd>, Error>;

    /// Performs a query to retrieve all the channels of a chain.
    fn query_channels(
        &self,
        request: QueryChannelsRequest,
    ) -> Result<Vec<IdentifiedChannelEnd>, Error>;

    /// Performs a query to retrieve the channel associated with a given channel
    /// identifier. A proof can optionally be returned along with the result.
    fn query_channel(
        &self,
        request: QueryChannelRequest,
        include_proof: IncludeProof,
    ) -> Result<(ChannelEnd, Option<MerkleProof>), Error>;

    /// Performs a query to retrieve the client state for the channel associated
    /// with a given channel identifier.
    fn query_channel_client_state(
        &self,
        request: QueryChannelClientStateRequest,
    ) -> Result<Option<IdentifiedAnyClientState>, Error>;

    /// Performs a query to retrieve a stored packet commitment hash, stored on
    /// the chain at path `path::CommitmentsPath`. A proof can optionally be
    /// returned along with the result.
    fn query_packet_commitment(
        &self,
        request: QueryPacketCommitmentRequest,
        include_proof: IncludeProof,
    ) -> Result<(Vec<u8>, Option<MerkleProof>), Error>;

    /// Performs a query to retrieve all the packet commitments hashes
    /// associated with a channel. Returns the corresponding packet sequence
    /// numbers and the height at which they were retrieved.
    fn query_packet_commitments(
        &self,
        request: QueryPacketCommitmentsRequest,
    ) -> Result<(Vec<Sequence>, ICSHeight), Error>;

    /// Performs a query to retrieve a given packet receipt, stored on the chain at path
    /// `path::CommitmentsPath`. A proof can optionally be returned along with the result.
    fn query_packet_receipt(
        &self,
        request: QueryPacketReceiptRequest,
        include_proof: IncludeProof,
    ) -> Result<(Vec<u8>, Option<MerkleProof>), Error>;

    /// Performs a query about which IBC packets in the specified list has not
    /// been received. Returns the sequence numbers of the packets that were not
    /// received.
    ///
    /// For example, given a request with the sequence numbers `[5,6,7,8]`, a
    /// response of `[7,8]` would indicate that packets 5 & 6 were received,
    /// while packets 7, 8 were not.
    fn query_unreceived_packets(
        &self,
        request: QueryUnreceivedPacketsRequest,
    ) -> Result<Vec<Sequence>, Error>;

    /// Performs a query to retrieve a stored packet acknowledgement hash,
    /// stored on the chain at path `path::AcksPath`. A proof can optionally be
    /// returned along with the result.
    fn query_packet_acknowledgement(
        &self,
        request: QueryPacketAcknowledgementRequest,
        include_proof: IncludeProof,
    ) -> Result<(Vec<u8>, Option<MerkleProof>), Error>;

    /// Performs a query to retrieve all the packet acknowledgements associated
    /// with a channel. Returns the corresponding packet sequence numbers and
    /// the height at which they were retrieved.
    fn query_packet_acknowledgements(
        &self,
        request: QueryPacketAcknowledgementsRequest,
    ) -> Result<(Vec<Sequence>, ICSHeight), Error>;

    /// Performs a query about which IBC packets in the specified list has not
    /// been acknowledged. Returns the sequence numbers of the packets that were not
    /// acknowledged.
    ///
    /// For example, given a request with the sequence numbers `[5,6,7,8]`, a
    /// response of `[7,8]` would indicate that packets 5 & 6 were acknowledged,
    /// while packets 7, 8 were not.
    fn query_unreceived_acknowledgements(
        &self,
        request: QueryUnreceivedAcksRequest,
    ) -> Result<Vec<Sequence>, Error>;

    /// Performs a query to retrieve `nextSequenceRecv` stored at path
    /// `path::SeqRecvsPath` as defined in ICS-4. A proof can optionally be
    /// returned along with the result.
    fn query_next_sequence_receive(
        &self,
        request: QueryNextSequenceReceiveRequest,
        include_proof: IncludeProof,
    ) -> Result<(Sequence, Option<MerkleProof>), Error>;

    fn query_txs(&self, request: QueryTxRequest) -> Result<Vec<IbcEventWithHeight>, Error>;

    fn query_packet_events(
        &self,
        request: QueryPacketEventDataRequest,
    ) -> Result<Vec<IbcEventWithHeight>, Error>;

    fn query_host_consensus_state(
        &self,
        request: QueryHostConsensusStateRequest,
    ) -> Result<Self::ConsensusState, Error>;

    fn build_client_state(
        &self,
        height: ICSHeight,
        settings: ClientSettings,
    ) -> Result<Self::ClientState, Error>;

    fn build_consensus_state(
        &self,
        light_block: Self::LightBlock,
    ) -> Result<Self::ConsensusState, Error>;

    /// Fetch, and verify the header at `target_height`, assuming we trust the
    /// header at `trusted_height` with the given `client_state`.
    ///
    /// Returns all the supporting headers that were need to verify the target
    /// header, for use when building a `ClientUpdate` message.
    fn build_header(
        &mut self,
        trusted_height: ICSHeight,
        target_height: ICSHeight,
        client_state: &AnyClientState,
    ) -> Result<(Self::Header, Vec<Self::Header>), Error>;

    /// Builds the required proofs and the client state for connection handshake messages.
    /// The proofs and client state must be obtained from queries at same height.
    fn build_connection_proofs_and_client_state(
        &self,
        message_type: ConnectionMsgType,
        connection_id: &ConnectionId,
        client_id: &ClientId,
        query_height: ICSHeight,
    ) -> Result<(Option<AnyClientState>, Proofs), Error> {
        let (connection_end, maybe_connection_proof) = self.query_connection(
            QueryConnectionRequest {
                connection_id: connection_id.clone(),
                height: QueryHeight::Specific(query_height),
            },
            IncludeProof::Yes,
        )?;

        let Some(connection_proof) = maybe_connection_proof else {
            return Err(Error::queried_proof_not_found());
        };

        // Check that the connection state is compatible with the message
        match message_type {
            ConnectionMsgType::OpenTry => {
                if !connection_end.state_matches(&State::Init)
                    && !connection_end.state_matches(&State::TryOpen)
                {
                    return Err(Error::bad_connection_state());
                }
            }
            ConnectionMsgType::OpenAck => {
                if !connection_end.state_matches(&State::TryOpen)
                    && !connection_end.state_matches(&State::Open)
                {
                    return Err(Error::bad_connection_state());
                }
            }
            ConnectionMsgType::OpenConfirm => {
                if !connection_end.state_matches(&State::Open) {
                    return Err(Error::bad_connection_state());
                }
            }
        }

        let mut client_state = None;
        let mut client_proof = None;
        let mut consensus_proof = None;

        match message_type {
            ConnectionMsgType::OpenTry | ConnectionMsgType::OpenAck => {
                let (client_state_value, maybe_client_state_proof) = self.query_client_state(
                    QueryClientStateRequest {
                        client_id: client_id.clone(),
                        height: QueryHeight::Specific(query_height),
                    },
                    IncludeProof::Yes,
                )?;

                let Some(client_state_proof) = maybe_client_state_proof else {
                    return Err(Error::queried_proof_not_found());
                };

                client_proof = Some(
                    CommitmentProofBytes::try_from(client_state_proof)
                        .map_err(Error::malformed_proof)?,
                );

                let consensus_state_proof = {
                    let (_, maybe_consensus_state_proof) = self.query_consensus_state(
                        QueryConsensusStateRequest {
                            client_id: client_id.clone(),
                            consensus_height: client_state_value.latest_height(),
                            query_height: QueryHeight::Specific(query_height),
                        },
                        IncludeProof::Yes,
                    )?;

                    let Some(consensus_state_proof) = maybe_consensus_state_proof else {
                        return Err(Error::queried_proof_not_found());
                    };

                    consensus_state_proof
                };

                consensus_proof = Option::from(
                    ConsensusProof::new(
                        CommitmentProofBytes::try_from(consensus_state_proof)
                            .map_err(Error::malformed_proof)?,
                        client_state_value.latest_height(),
                    )
                    .map_err(Error::consensus_proof)?,
                );

                client_state = Some(client_state_value);
            }
            _ => {}
        }

        Ok((
            client_state,
            Proofs::new(
                CommitmentProofBytes::try_from(connection_proof).map_err(Error::malformed_proof)?,
                client_proof,
                consensus_proof,
                None, // TODO: Retrieve host consensus proof when available
                None,
                query_height.increment(),
            )
            .map_err(Error::malformed_proof)?,
        ))
    }

    /// Builds the proof for channel handshake messages.
    fn build_channel_proofs(
        &self,
        port_id: &PortId,
        channel_id: &ChannelId,
        height: ICSHeight,
    ) -> Result<Proofs, Error> {
        // Collect all proofs as required
        let (_, maybe_channel_proof) = self.query_channel(
            QueryChannelRequest {
                port_id: port_id.clone(),
                channel_id: channel_id.clone(),
                height: QueryHeight::Specific(height),
            },
            IncludeProof::Yes,
        )?;

        let Some(channel_proof) = maybe_channel_proof else {
            return Err(Error::queried_proof_not_found());
        };

        let channel_proof_bytes =
            CommitmentProofBytes::try_from(channel_proof).map_err(Error::malformed_proof)?;

        Proofs::new(
            channel_proof_bytes,
            None,
            None,
            None,
            None,
            height.increment(),
        )
        .map_err(Error::malformed_proof)
    }

    /// Builds the proof for packet messages.
    fn build_packet_proofs(
        &self,
        packet_type: PacketMsgType,
        port_id: PortId,
        channel_id: ChannelId,
        sequence: Sequence,
        height: ICSHeight,
    ) -> Result<Proofs, Error> {
        let (maybe_packet_proof, channel_proof) = match packet_type {
            PacketMsgType::Recv => {
                let (_, maybe_packet_proof) = self.query_packet_commitment(
                    QueryPacketCommitmentRequest {
                        port_id,
                        channel_id,
                        sequence,
                        height: QueryHeight::Specific(height),
                    },
                    IncludeProof::Yes,
                )?;

                (maybe_packet_proof, None)
            }
            PacketMsgType::Ack => {
                let (_, maybe_packet_proof) = self.query_packet_acknowledgement(
                    QueryPacketAcknowledgementRequest {
                        port_id,
                        channel_id,
                        sequence,
                        height: QueryHeight::Specific(height),
                    },
                    IncludeProof::Yes,
                )?;

                (maybe_packet_proof, None)
            }
            PacketMsgType::TimeoutUnordered => {
                let (_, maybe_packet_proof) = self.query_packet_receipt(
                    QueryPacketReceiptRequest {
                        port_id,
                        channel_id,
                        sequence,
                        height: QueryHeight::Specific(height),
                    },
                    IncludeProof::Yes,
                )?;

                (maybe_packet_proof, None)
            }
            PacketMsgType::TimeoutOrdered => {
                let (_, maybe_packet_proof) = self.query_next_sequence_receive(
                    QueryNextSequenceReceiveRequest {
                        port_id,
                        channel_id,
                        height: QueryHeight::Specific(height),
                    },
                    IncludeProof::Yes,
                )?;

                (maybe_packet_proof, None)
            }
            PacketMsgType::TimeoutOnCloseUnordered => {
                let channel_proof = {
                    let (_, maybe_channel_proof) = self.query_channel(
                        QueryChannelRequest {
                            port_id: port_id.clone(),
                            channel_id: channel_id.clone(),
                            height: QueryHeight::Specific(height),
                        },
                        IncludeProof::Yes,
                    )?;

                    let Some(channel_merkle_proof) = maybe_channel_proof else {
                        return Err(Error::queried_proof_not_found());
                    };

                    Some(
                        CommitmentProofBytes::try_from(channel_merkle_proof)
                            .map_err(Error::malformed_proof)?,
                    )
                };

                let (_, maybe_packet_proof) = self.query_packet_receipt(
                    QueryPacketReceiptRequest {
                        port_id,
                        channel_id,
                        sequence,
                        height: QueryHeight::Specific(height),
                    },
                    IncludeProof::Yes,
                )?;

                (maybe_packet_proof, channel_proof)
            }
            PacketMsgType::TimeoutOnCloseOrdered => {
                let channel_proof = {
                    let (_, maybe_channel_proof) = self.query_channel(
                        QueryChannelRequest {
                            port_id: port_id.clone(),
                            channel_id: channel_id.clone(),
                            height: QueryHeight::Specific(height),
                        },
                        IncludeProof::Yes,
                    )?;

                    let Some(channel_merkle_proof) = maybe_channel_proof else {
                        return Err(Error::queried_proof_not_found());
                    };

                    Some(
                        CommitmentProofBytes::try_from(channel_merkle_proof)
                            .map_err(Error::malformed_proof)?,
                    )
                };
                let (_, maybe_packet_proof) = self.query_next_sequence_receive(
                    QueryNextSequenceReceiveRequest {
                        port_id,
                        channel_id,
                        height: QueryHeight::Specific(height),
                    },
                    IncludeProof::Yes,
                )?;

                (maybe_packet_proof, channel_proof)
            }
        };

        let Some(packet_proof) = maybe_packet_proof else {
            return Err(Error::queried_proof_not_found());
        };

        let proofs = Proofs::new(
            CommitmentProofBytes::try_from(packet_proof).map_err(Error::malformed_proof)?,
            None,
            None,
            None,
            channel_proof,
            height.increment(),
        )
        .map_err(Error::malformed_proof)?;

        Ok(proofs)
    }

    fn maybe_register_counterparty_payee(
        &mut self,
        channel_id: &ChannelId,
        port_id: &PortId,
        counterparty_payee: &Signer,
    ) -> Result<(), Error>;

    fn cross_chain_query(
        &self,
        requests: Vec<CrossChainQueryRequest>,
    ) -> Result<Vec<CrossChainQueryResponse>, Error>;

    fn query_incentivized_packet(
        &self,
        request: QueryIncentivizedPacketRequest,
    ) -> Result<QueryIncentivizedPacketResponse, Error>;

    fn query_consumer_chains(&self) -> Result<Vec<(ChainId, ClientId)>, Error>;

    fn query_upgrade(
        &self,
        request: QueryUpgradeRequest,
        height: Height,
        include_proof: IncludeProof,
    ) -> Result<(Upgrade, Option<MerkleProof>), Error>;

    fn query_upgrade_error(
        &self,
        request: QueryUpgradeErrorRequest,
        height: Height,
        include_proof: IncludeProof,
    ) -> Result<(ErrorReceipt, Option<MerkleProof>), Error>;
}<|MERGE_RESOLUTION|>--- conflicted
+++ resolved
@@ -1,37 +1,5 @@
 use alloc::sync::Arc;
 
-<<<<<<< HEAD
-use ibc_proto::ibc::apps::fee::v1::{
-    QueryIncentivizedPacketRequest, QueryIncentivizedPacketResponse,
-};
-use ibc_relayer_types::{
-    applications::ics31_icq::response::CrossChainQueryResponse,
-    core::{
-        ics02_client::{
-            client_state::ClientState,
-            consensus_state::ConsensusState,
-            events::UpdateClient,
-            header::{AnyHeader, Header},
-        },
-        ics03_connection::{
-            connection::{ConnectionEnd, IdentifiedConnectionEnd, State},
-            version::{get_compatible_versions, Version},
-        },
-        ics04_channel::{
-            channel::{ChannelEnd, IdentifiedChannelEnd},
-            packet::{PacketMsgType, Sequence},
-        },
-        ics23_commitment::{
-            commitment::{CommitmentPrefix, CommitmentProofBytes},
-            merkle::MerkleProof,
-        },
-        ics24_host::identifier::{ChainId, ChannelId, ClientId, ConnectionId, PortId},
-    },
-    proofs::{ConsensusProof, Proofs},
-    signer::Signer,
-    timestamp::Timestamp,
-    Height as ICSHeight,
-=======
 use ibc_proto::ibc::core::channel::v1::{QueryUpgradeErrorRequest, QueryUpgradeRequest};
 use ibc_relayer_types::core::ics02_client::height::Height;
 use tokio::runtime::Runtime as TokioRuntime;
@@ -53,27 +21,33 @@
 use ibc_relayer_types::core::ics04_channel::upgrade::{ErrorReceipt, Upgrade};
 use ibc_relayer_types::core::ics23_commitment::commitment::{
     CommitmentPrefix, CommitmentProofBytes,
->>>>>>> e26d356a
 };
+use ibc_relayer_types::core::ics23_commitment::merkle::MerkleProof;
+use ibc_relayer_types::core::ics24_host::identifier::{
+    ChainId, ChannelId, ClientId, ConnectionId, PortId,
+};
+use ibc_relayer_types::proofs::{ConsensusProof, Proofs};
+use ibc_relayer_types::signer::Signer;
+use ibc_relayer_types::timestamp::Timestamp;
+use ibc_relayer_types::Height as ICSHeight;
+
 use tendermint_rpc::endpoint::broadcast::tx_sync::Response as TxResponse;
-use tokio::runtime::Runtime as TokioRuntime;
-
-use crate::{
-    account::Balance,
-    chain::{
-        client::ClientSettings, cosmos::version::Specs, handle::Subscription, requests::*,
-        tracking::TrackedMsgs,
-    },
-    client_state::{AnyClientState, IdentifiedAnyClientState},
-    config::ChainConfig,
-    connection::ConnectionMsgType,
-    consensus_state::AnyConsensusState,
-    denom::DenomTrace,
-    error::Error,
-    event::IbcEventWithHeight,
-    keyring::{AnySigningKeyPair, KeyRing, SigningKeyPairSized},
-    misbehaviour::MisbehaviourEvidence,
-};
+
+use crate::account::Balance;
+use crate::chain::client::ClientSettings;
+use crate::chain::cosmos::version::Specs;
+use crate::chain::handle::Subscription;
+use crate::chain::requests::*;
+use crate::chain::tracking::TrackedMsgs;
+use crate::client_state::{AnyClientState, IdentifiedAnyClientState};
+use crate::config::ChainConfig;
+use crate::connection::ConnectionMsgType;
+use crate::consensus_state::AnyConsensusState;
+use crate::denom::DenomTrace;
+use crate::error::Error;
+use crate::event::IbcEventWithHeight;
+use crate::keyring::{AnySigningKeyPair, KeyRing, SigningKeyPairSized};
+use crate::misbehaviour::MisbehaviourEvidence;
 
 /// The result of a health check.
 #[derive(Debug)]
