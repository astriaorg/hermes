use ibc_proto::{
    cosmos::tx::v1beta1::{Fee, Tx},
    google::protobuf::Any,
};
use ibc_relayer_types::core::ics24_host::identifier::ChainId;
use tendermint_rpc::Url;
use tonic::codegen::http::Uri;
use tracing::{debug, error, span, warn, Level};

<<<<<<< HEAD
use crate::{
    chain::cosmos::{
        encode::sign_tx,
        gas::gas_amount_to_fee,
        simulate::send_tx_simulate,
        types::{account::Account, config::TxConfig, gas::GasConfig},
    },
    config::types::Memo,
    error::Error,
    keyring::Secp256k1KeyPair,
    util::pretty::PrettyFee,
};
=======
use crate::chain::cosmos::encode::sign_tx;
use crate::chain::cosmos::gas::gas_amount_to_fee;
use crate::chain::cosmos::simulate::send_tx_simulate;
use crate::chain::cosmos::types::account::Account;
use crate::chain::cosmos::types::config::TxConfig;
use crate::chain::cosmos::types::gas::GasConfig;
use crate::config::types::Memo;
use crate::error::Error;
use crate::keyring::Secp256k1KeyPair;
use crate::telemetry;
use crate::util::pretty::PrettyFee;
>>>>>>> e26d356a

pub enum EstimatedGas {
    Simulated(u64),
    Default(u64),
}

impl EstimatedGas {
    pub fn get_amount(&self) -> u64 {
        match self {
            Self::Simulated(amount) | Self::Default(amount) => *amount,
        }
    }
}

pub async fn estimate_tx_fees(
    config: &TxConfig,
    key_pair: &Secp256k1KeyPair,
    account: &Account,
    tx_memo: &Memo,
    messages: &[Any],
) -> Result<(Fee, EstimatedGas), Error> {
    let gas_config = &config.gas_config;

    debug!(
        "max fee, for use in tx simulation: {}",
        PrettyFee(&gas_config.max_fee)
    );

    let signed_tx = sign_tx(
        config,
        key_pair,
        account,
        tx_memo,
        messages,
        &gas_config.max_fee,
    )?;

    let tx = Tx {
        body: Some(signed_tx.body),
        auth_info: Some(signed_tx.auth_info),
        signatures: signed_tx.signatures,
    };

    let estimated_fee_and_gas = estimate_fee_with_tx(
        gas_config,
        &config.grpc_address,
        &config.rpc_address,
        &config.chain_id,
        tx,
        account,
    )
    .await?;

    Ok(estimated_fee_and_gas)
}

async fn estimate_fee_with_tx(
    gas_config: &GasConfig,
    grpc_address: &Uri,
    rpc_address: &Url,
    chain_id: &ChainId,
    tx: Tx,
    account: &Account,
) -> Result<(Fee, EstimatedGas), Error> {
    let estimated_gas = {
        crate::time!(
            "estimate_gas_with_tx",
            {
                "src_chain": chain_id,
            }

        );
        estimate_gas_with_tx(gas_config, grpc_address, tx, account).await
    }?;

    let estimated_gas_amount = estimated_gas.get_amount();

    if estimated_gas_amount > gas_config.max_gas {
        debug!(
            id = %chain_id, estimated = ?estimated_gas_amount, max = ?gas_config.max_gas,
            "send_tx: estimated gas is higher than max gas"
        );

        return Err(Error::tx_simulate_gas_estimate_exceeded(
            chain_id.clone(),
            estimated_gas_amount,
            gas_config.max_gas,
        ));
    }

    let adjusted_fee =
        gas_amount_to_fee(gas_config, estimated_gas_amount, chain_id, rpc_address).await;

    debug!(
        id = %chain_id,
        "send_tx: using {} gas, fee {}",
        estimated_gas_amount,
        PrettyFee(&adjusted_fee)
    );

    Ok((adjusted_fee, estimated_gas))
}

/// Try to simulate the given tx in order to estimate how much gas will be needed to submit it.
///
/// It is possible that a batch of messages are fragmented by the caller (`send_msgs`) such that
/// they do not individually verify. For example for the following batch:
/// [`MsgUpdateClient`, `MsgRecvPacket`, ..., `MsgRecvPacket`]
///
/// If the batch is split in two TX-es, the second one will fail the simulation in `deliverTx` check.
/// In this case we use the `default_gas` param.
async fn estimate_gas_with_tx(
    gas_config: &GasConfig,
    grpc_address: &Uri,
    tx: Tx,
    _account: &Account,
) -> Result<EstimatedGas, Error> {
    let simulated_gas = send_tx_simulate(grpc_address, tx)
        .await
        .map(|sr| sr.gas_info);

    let _span = span!(Level::ERROR, "estimate_gas").entered();

    match simulated_gas {
        Ok(Some(gas_info)) => {
            debug!(
                "tx simulation successful, gas amount used: {:?}",
                gas_info.gas_used
            );

            Ok(EstimatedGas::Simulated(gas_info.gas_used))
        }

        Ok(None) => {
            warn!(
                "tx simulation successful but no gas amount used was returned, falling back on default gas: {}",
                gas_config.default_gas
            );

            Ok(EstimatedGas::Default(gas_config.default_gas))
        }

        // If there is a chance that the tx will be accepted once actually submitted, we fall
        // back on the default gas and will attempt to send it anyway.
        // See `can_recover_from_simulation_failure` for more info.
        Err(e) if can_recover_from_simulation_failure(&e) => {
            warn!(
                "failed to simulate tx, falling back on default gas because the error is potentially recoverable: {}",
                e.detail()
            );

            telemetry!(
                simulate_errors,
                &_account.address.to_string(),
                true,
                get_error_text(&e),
            );

            Ok(EstimatedGas::Default(gas_config.default_gas))
        }

        Err(e) => {
            error!(
                "failed to simulate tx. propagating error to caller: {}",
                e.detail()
            );

            telemetry!(
                simulate_errors,
                &_account.address.to_string(),
                false,
                get_error_text(&e),
            );

            // Propagate the error, the retrying mechanism at caller may catch & retry.
            Err(e)
        }
    }
}

/// Determine whether the given error yielded by `tx_simulate`
/// can be recovered from by submitting the tx anyway.
fn can_recover_from_simulation_failure(e: &Error) -> bool {
    use crate::error::ErrorDetail::*;

    match e.detail() {
        GrpcStatus(detail) => {
            detail.is_client_state_height_too_low()
                || detail.is_account_sequence_mismatch_that_can_be_ignored()
                || detail.is_out_of_order_packet_sequence_error()
                || detail.is_empty_tx_error()
        }
        _ => false,
    }
}

fn get_error_text(e: &Error) -> String {
    use crate::error::ErrorDetail::*;

    match e.detail() {
        GrpcStatus(detail) => detail.status.code().to_string(),
        detail => detail.to_string(),
    }
}<|MERGE_RESOLUTION|>--- conflicted
+++ resolved
@@ -7,20 +7,6 @@
 use tonic::codegen::http::Uri;
 use tracing::{debug, error, span, warn, Level};
 
-<<<<<<< HEAD
-use crate::{
-    chain::cosmos::{
-        encode::sign_tx,
-        gas::gas_amount_to_fee,
-        simulate::send_tx_simulate,
-        types::{account::Account, config::TxConfig, gas::GasConfig},
-    },
-    config::types::Memo,
-    error::Error,
-    keyring::Secp256k1KeyPair,
-    util::pretty::PrettyFee,
-};
-=======
 use crate::chain::cosmos::encode::sign_tx;
 use crate::chain::cosmos::gas::gas_amount_to_fee;
 use crate::chain::cosmos::simulate::send_tx_simulate;
@@ -32,7 +18,6 @@
 use crate::keyring::Secp256k1KeyPair;
 use crate::telemetry;
 use crate::util::pretty::PrettyFee;
->>>>>>> e26d356a
 
 pub enum EstimatedGas {
     Simulated(u64),
