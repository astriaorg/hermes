--- conflicted
+++ resolved
@@ -1,27 +1,5 @@
 use alloc::collections::btree_map::BTreeMap as HashMap;
 
-<<<<<<< HEAD
-use ibc_relayer_types::{
-    core::{
-        ics02_client::height::HeightErrorDetail,
-        ics04_channel::{
-            error::Error,
-            events::{
-                AcknowledgePacket, Attributes, CloseConfirm, CloseInit, EventType, OpenAck,
-                OpenConfirm, OpenInit, OpenTry, ReceivePacket, SendPacket, TimeoutOnClosePacket,
-                TimeoutPacket, WriteAcknowledgement, PKT_ACK_ATTRIBUTE_KEY, PKT_DATA_ATTRIBUTE_KEY,
-                PKT_DST_CHANNEL_ATTRIBUTE_KEY, PKT_DST_PORT_ATTRIBUTE_KEY, PKT_SEQ_ATTRIBUTE_KEY,
-                PKT_SRC_CHANNEL_ATTRIBUTE_KEY, PKT_SRC_PORT_ATTRIBUTE_KEY,
-                PKT_TIMEOUT_HEIGHT_ATTRIBUTE_KEY, PKT_TIMEOUT_TIMESTAMP_ATTRIBUTE_KEY,
-            },
-            packet::Packet,
-            timeout::TimeoutHeight,
-        },
-    },
-    events::Error as EventError,
-    Height,
-};
-=======
 use ibc_relayer_types::applications::ics31_icq::events::CrossChainQueryPacket;
 use ibc_relayer_types::core::ics02_client::height::HeightErrorDetail;
 use ibc_relayer_types::core::ics04_channel::error::Error;
@@ -39,7 +17,6 @@
 use ibc_relayer_types::core::ics24_host::identifier::ChainId;
 use ibc_relayer_types::events::Error as EventError;
 use ibc_relayer_types::Height;
->>>>>>> e26d356a
 
 fn extract_attributes(object: &RawObject<'_>, namespace: &str) -> Result<Attributes, EventError> {
     Ok(Attributes {
