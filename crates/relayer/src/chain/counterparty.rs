use std::collections::HashSet;

use ibc_relayer_types::{
    core::{
        ics03_connection::connection::{
            ConnectionEnd, IdentifiedConnectionEnd, State as ConnectionState,
        },
        ics04_channel::{
            channel::{IdentifiedChannelEnd, State},
            packet::Sequence,
        },
        ics24_host::identifier::{
            ChainId, ChannelId, ClientId, ConnectionId, PortChannelId, PortId,
        },
    },
    Height,
};
use serde::{Deserialize, Serialize};
use tracing::{error, trace};

<<<<<<< HEAD
=======
use super::requests::{
    IncludeProof, PageRequest, Paginate, QueryChannelRequest, QueryClientConnectionsRequest,
    QueryClientStateRequest, QueryConnectionRequest, QueryPacketAcknowledgementsRequest,
    QueryUnreceivedAcksRequest, QueryUnreceivedPacketsRequest,
};
>>>>>>> e26d356a
use super::{
    handle::ChainHandle,
    requests::{
        IncludeProof, PageRequest, QueryChannelRequest, QueryClientConnectionsRequest,
        QueryClientStateRequest, QueryConnectionChannelsRequest, QueryConnectionRequest,
        QueryPacketAcknowledgementsRequest, QueryPacketCommitmentsRequest,
        QueryUnreceivedAcksRequest, QueryUnreceivedPacketsRequest,
    },
};
use crate::{
    chain::requests::QueryHeight, channel::ChannelError, client_state::IdentifiedAnyClientState,
    path::PathIdentifiers, supervisor::Error, telemetry,
};

pub fn counterparty_chain_from_connection(
    src_chain: &impl ChainHandle,
    src_connection_id: &ConnectionId,
) -> Result<ChainId, Error> {
    let (connection_end, _) = src_chain
        .query_connection(
            QueryConnectionRequest {
                connection_id: src_connection_id.clone(),
                height: QueryHeight::Latest,
            },
            IncludeProof::No,
        )
        .map_err(Error::relayer)?;

    let client_id = connection_end.client_id();
    let (client_state, _) = src_chain
        .query_client_state(
            QueryClientStateRequest {
                client_id: client_id.clone(),
                height: QueryHeight::Latest,
            },
            IncludeProof::No,
        )
        .map_err(Error::relayer)?;

    trace!(
        chain_id=%src_chain.id(), connection_id=%src_connection_id,
        "counterparty chain: {}", client_state.chain_id()
    );
    Ok(client_state.chain_id())
}

fn connection_on_destination(
    connection_id_on_source: &ConnectionId,
    counterparty_client_id: &ClientId,
    counterparty_chain: &impl ChainHandle,
) -> Result<Option<ConnectionEnd>, Error> {
    let counterparty_connections = counterparty_chain
        .query_client_connections(QueryClientConnectionsRequest {
            client_id: counterparty_client_id.clone(),
        })
        .map_err(Error::relayer)?;

    for counterparty_connection in counterparty_connections.into_iter() {
        let (counterparty_connection_end, _) = counterparty_chain
            .query_connection(
                QueryConnectionRequest {
                    connection_id: counterparty_connection.clone(),
                    height: QueryHeight::Latest,
                },
                IncludeProof::No,
            )
            .map_err(Error::relayer)?;

        let local_connection_end = &counterparty_connection_end.counterparty();
        if let Some(local_connection_id) = local_connection_end.connection_id() {
            if local_connection_id == connection_id_on_source {
                return Ok(Some(counterparty_connection_end));
            }
        }
    }
    Ok(None)
}

pub fn connection_state_on_destination(
    connection: &IdentifiedConnectionEnd,
    counterparty_chain: &impl ChainHandle,
) -> Result<ConnectionState, Error> {
    if let Some(remote_connection_id) = connection.connection_end.counterparty().connection_id() {
        let (connection_end, _) = counterparty_chain
            .query_connection(
                QueryConnectionRequest {
                    connection_id: remote_connection_id.clone(),
                    height: QueryHeight::Latest,
                },
                IncludeProof::No,
            )
            .map_err(Error::relayer)?;

        Ok(connection_end.state)
    } else {
        // The remote connection id (used on `counterparty_chain`) is unknown.
        // Try to retrieve this id by looking at client connections.
        let counterparty_client_id = connection.connection_end.counterparty().client_id();

        let dst_connection = connection_on_destination(
            &connection.connection_id,
            counterparty_client_id,
            counterparty_chain,
        )?;

        dst_connection.map_or_else(
            || Ok(ConnectionState::Uninitialized),
            |remote_connection| Ok(remote_connection.state),
        )
    }
}

#[derive(Debug, Clone, PartialEq, Serialize, Deserialize)]
pub struct ChannelConnectionClient {
    pub channel: IdentifiedChannelEnd,
    pub connection: IdentifiedConnectionEnd,
    pub client: IdentifiedAnyClientState,
}

impl ChannelConnectionClient {
    pub fn new(
        channel: IdentifiedChannelEnd,
        connection: IdentifiedConnectionEnd,
        client: IdentifiedAnyClientState,
    ) -> Self {
        Self {
            channel,
            connection,
            client,
        }
    }
}

/// Returns the [`ChannelConnectionClient`] associated with the
/// provided port and channel id.
pub fn channel_connection_client_no_checks(
    chain: &impl ChainHandle,
    port_id: &PortId,
    channel_id: &ChannelId,
) -> Result<ChannelConnectionClient, Error> {
    let (channel_end, _) = chain
        .query_channel(
            QueryChannelRequest {
                port_id: port_id.clone(),
                channel_id: channel_id.clone(),
                height: QueryHeight::Latest,
            },
            IncludeProof::Yes,
        )
        .map_err(Error::relayer)?;

    if channel_end.state_matches(&State::Uninitialized) {
        return Err(Error::channel_uninitialized(
            port_id.clone(),
            channel_id.clone(),
            chain.id(),
        ));
    }

    let connection_id = channel_end
        .connection_hops()
        .first()
        .ok_or_else(|| Error::missing_connection_hops(channel_id.clone(), chain.id()))?;

    let (connection_end, _) = chain
        .query_connection(
            QueryConnectionRequest {
                connection_id: connection_id.clone(),
                height: QueryHeight::Latest,
            },
            IncludeProof::No,
        )
        .map_err(Error::relayer)?;

    let client_id = connection_end.client_id();
    let (client_state, _) = chain
        .query_client_state(
            QueryClientStateRequest {
                client_id: client_id.clone(),
                height: QueryHeight::Latest,
            },
            IncludeProof::No,
        )
        .map_err(Error::relayer)?;

    let client = IdentifiedAnyClientState::new(client_id.clone(), client_state);
    let connection = IdentifiedConnectionEnd::new(connection_id.clone(), connection_end);
    let channel = IdentifiedChannelEnd::new(port_id.clone(), channel_id.clone(), channel_end);

    Ok(ChannelConnectionClient::new(channel, connection, client))
}

/// Returns the [`ChannelConnectionClient`] associated with the
/// provided port and channel id.
/// It checks that the connection is open.
pub fn channel_connection_client(
    chain: &impl ChainHandle,
    port_id: &PortId,
    channel_id: &ChannelId,
) -> Result<ChannelConnectionClient, Error> {
    let channel_connection_client =
        channel_connection_client_no_checks(chain, port_id, channel_id)?;

    if !channel_connection_client
        .connection
        .connection_end
        .is_open()
    {
        return Err(Error::connection_not_open(
            channel_connection_client.connection.connection_id,
            channel_id.clone(),
            chain.id(),
        ));
    }
    Ok(channel_connection_client)
}

pub fn counterparty_chain_from_channel(
    src_chain: &impl ChainHandle,
    src_channel_id: &ChannelId,
    src_port_id: &PortId,
) -> Result<ChainId, Error> {
    channel_connection_client(src_chain, src_port_id, src_channel_id)
        .map(|c| c.client.client_state.chain_id())
}

fn fetch_channel_on_destination(
    port_id: &PortId,
    channel_id: &ChannelId,
    counterparty_chain: &impl ChainHandle,
    remote_connection_id: &ConnectionId,
) -> Result<Option<IdentifiedChannelEnd>, Error> {
    let counterparty_channels = counterparty_chain
        .query_connection_channels(QueryConnectionChannelsRequest {
            connection_id: remote_connection_id.clone(),
            pagination: Some(PageRequest::all()),
        })
        .map_err(Error::relayer)?;

    for counterparty_channel in counterparty_channels.into_iter() {
        let local_channel_end = &counterparty_channel.channel_end.remote;
        if let Some(local_channel_id) = local_channel_end.channel_id() {
            if local_channel_id == channel_id && local_channel_end.port_id() == port_id {
                return Ok(Some(counterparty_channel));
            }
        }
    }
    Ok(None)
}

pub fn channel_state_on_destination(
    channel: &IdentifiedChannelEnd,
    connection: &IdentifiedConnectionEnd,
    counterparty_chain: &impl ChainHandle,
) -> Result<State, Error> {
    let remote_channel = channel_on_destination(channel, connection, counterparty_chain)?;
    Ok(remote_channel.map_or_else(
        || State::Uninitialized,
        |remote_channel| remote_channel.channel_end.state,
    ))
}

pub fn channel_on_destination(
    channel: &IdentifiedChannelEnd,
    connection: &IdentifiedConnectionEnd,
    counterparty_chain: &impl ChainHandle,
) -> Result<Option<IdentifiedChannelEnd>, Error> {
    if let Some(remote_channel_id) = channel.channel_end.counterparty().channel_id() {
        let counterparty = counterparty_chain
            .query_channel(
                QueryChannelRequest {
                    port_id: channel.channel_end.counterparty().port_id().clone(),
                    channel_id: remote_channel_id.clone(),
                    height: QueryHeight::Latest,
                },
                // IncludeProof::Yes forces a new query when the CachingChainHandle
                // is used.
                // TODO: Pass the BaseChainHandle instead of the CachingChainHandle
                // to the channel worker to avoid querying for a Proof .
                IncludeProof::Yes,
            )
            .map(|(c, _)| IdentifiedChannelEnd {
                port_id: channel.channel_end.counterparty().port_id().clone(),
                channel_id: remote_channel_id.clone(),
                channel_end: c,
            })
            .map_err(Error::relayer)?;

        Ok(Some(counterparty))
    } else if let Some(remote_connection_id) = connection.end().counterparty().connection_id() {
        fetch_channel_on_destination(
            &channel.port_id,
            &channel.channel_id,
            counterparty_chain,
            remote_connection_id,
        )
    } else {
        Ok(None)
    }
}

/// Queries a channel end on a [`ChainHandle`], and verifies
/// that the counterparty field on that channel end matches an
/// expected counterparty.
/// Returns `Ok` if the counterparty matches, and `Err` otherwise.
pub fn check_channel_counterparty(
    target_chain: impl ChainHandle,
    target_pchan: &PortChannelId,
    expected: &PortChannelId,
) -> Result<(), ChannelError> {
    let (channel_end_dst, _) = target_chain
        .query_channel(
            QueryChannelRequest {
                port_id: target_pchan.port_id.clone(),
                channel_id: target_pchan.channel_id.clone(),
                height: QueryHeight::Latest,
            },
            IncludeProof::No,
        )
        .map_err(|e| ChannelError::query(target_chain.id(), e))?;

    let counterparty = channel_end_dst.remote;
    match counterparty.channel_id {
        Some(actual_channel_id) => {
            let actual = PortChannelId {
                channel_id: actual_channel_id,
                port_id: counterparty.port_id,
            };
            if &actual != expected {
                return Err(ChannelError::mismatch_channel_ends(
                    target_chain.id(),
                    target_pchan.clone(),
                    expected.clone(),
                    actual,
                ));
            }
        }
        None => {
            error!(
                "channel {} on chain {} has no counterparty channel id ",
                target_pchan,
                target_chain.id()
            );
            return Err(ChannelError::incomplete_channel_state(
                target_chain.id(),
                target_pchan.clone(),
            ));
        }
    }

    Ok(())
}

/// Returns the sequences of the packet commitments on a given chain and channel (port_id + channel_id).
/// These are the sequences of the packets that were either:
///  - not yet received by the counterparty chain, or
///  - received on counterparty chain but not yet acknowledged by this chain,
pub fn commitments_on_chain(
    chain: &impl ChainHandle,
    port_id: &PortId,
    channel_id: &ChannelId,
    paginate: Paginate,
) -> Result<(Vec<Sequence>, Height), Error> {
    // get the packet commitments on the counterparty/ source chain
    let (mut commit_sequences, response_height) = chain
        .query_packet_commitments(QueryPacketCommitmentsRequest {
            port_id: port_id.clone(),
            channel_id: channel_id.clone(),
            pagination: paginate,
        })
        .map_err(Error::relayer)?;

    commit_sequences.sort_unstable();

    Ok((commit_sequences, response_height))
}

/// Returns the sequences of the packets that were sent on the counterparty chain but for which
/// `MsgRecvPacket`-s have not been received on a given chain and channel (port_id + channel_id)
pub fn unreceived_packets_sequences(
    chain: &impl ChainHandle,
    port_id: &PortId,
    channel_id: &ChannelId,
    commitments_on_counterparty: Vec<Sequence>,
) -> Result<Vec<Sequence>, Error> {
    if commitments_on_counterparty.is_empty() {
        return Ok(vec![]);
    }

    chain
        .query_unreceived_packets(QueryUnreceivedPacketsRequest {
            port_id: port_id.clone(),
            channel_id: channel_id.clone(),
            packet_commitment_sequences: commitments_on_counterparty,
        })
        .map_err(Error::relayer)
}

/// Returns the sequences of the written acknowledgments on a given chain and channel (port_id + channel_id), out of
/// the commitments still present on the counterparty chain.
pub fn packet_acknowledgements(
    chain: &impl ChainHandle,
    port_id: &PortId,
    channel_id: &ChannelId,
    commit_sequences: Vec<Sequence>,
    pagination: Paginate,
) -> Result<Option<(Vec<Sequence>, Height)>, Error> {
    // If there aren't any sequences to query for, return early.
    // Otherwise we end up with the full list of acknowledgements on chain,
    // which is potentially huge and extremely costly.
    if commit_sequences.is_empty() {
        return Ok(None);
    }

    let commit_set = commit_sequences.iter().cloned().collect::<HashSet<_>>();

    // Get the packet acknowledgments on counterparty/source chain
    let (mut acked_sequences, response_height) = chain
        .query_packet_acknowledgements(QueryPacketAcknowledgementsRequest {
            port_id: port_id.clone(),
            channel_id: channel_id.clone(),
            pagination,
            packet_commitment_sequences: commit_sequences,
        })
        .map_err(Error::relayer)?;

    acked_sequences.retain(|s| commit_set.contains(s));
    acked_sequences.sort_unstable();

    Ok(Some((acked_sequences, response_height)))
}

/// Returns the sequences of the packets that were sent on the chain and for which:
///  - `MsgRecvPacket`-s have been received on the counterparty chain but
///  - `MsgAcknowledgement`-s have NOT been received by the chain
pub fn unreceived_acknowledgements_sequences(
    chain: &impl ChainHandle,
    port_id: &PortId,
    channel_id: &ChannelId,
    acks_on_counterparty: Vec<Sequence>,
) -> Result<Vec<Sequence>, Error> {
    if acks_on_counterparty.is_empty() {
        return Ok(vec![]);
    }

    chain
        .query_unreceived_acknowledgements(QueryUnreceivedAcksRequest {
            port_id: port_id.clone(),
            channel_id: channel_id.clone(),
            packet_ack_sequences: acks_on_counterparty,
        })
        .map_err(Error::relayer)
}

/// Given a channel, this method returns:
/// - The sequences of the packets _sent_ on the counterparty chain and not _received_ by
///   the (target) chain.
/// - The counterparty height at which the query was made.
///
/// Expects an [`IdentifiedChannelEnd`] and a pair of [`ChainHandle`]s representing the chains
/// at the two ends of this channel, called a (target) chain and a counterparty chain.
///
/// ### Implementation details
/// This method involves two separate queries:
///
/// 1. It performs a [`QueryPacketCommitmentsRequest`] on the counterparty chain.
///     This query returns the sequences for the packets with stored
///     commitments in the counterparty chain's state, and the height at which the query was made
///
///     This step relies on [`commitments_on_chain`], see that method for more details.
///
/// 2. It performs a [`QueryUnreceivedPacketsRequest`] on the (target) chain.
///     Given the sequences of packet commitments on the counterparty (query #1),
///     this query returns the sequences of the packets which the target
///     chain has not yet _received_.
///
///    This step relies on [`unreceived_packets_sequences`], see that method for more details.
///
pub fn unreceived_packets(
    chain: &impl ChainHandle,
    counterparty_chain: &impl ChainHandle,
    path: &PathIdentifiers,
    paginate: Paginate,
) -> Result<(Vec<Sequence>, Height), Error> {
    let (commit_sequences, h) = commitments_on_chain(
        counterparty_chain,
        &path.counterparty_port_id,
        &path.counterparty_channel_id,
        paginate,
    )?;

    telemetry!(
        update_backlog,
        commit_sequences
            .iter()
            .map(|s| u64::from(*s))
            .collect::<Vec<u64>>()
            .clone(),
        &counterparty_chain.id(),
        &path.counterparty_channel_id,
        &path.counterparty_port_id,
        &chain.id()
    );

    let packet_seq_nrs =
        unreceived_packets_sequences(chain, &path.port_id, &path.channel_id, commit_sequences)?;

    Ok((packet_seq_nrs, h))
}

pub fn acknowledgements_on_chain(
    chain: &impl ChainHandle,
    counterparty_chain: &impl ChainHandle,
    channel: &IdentifiedChannelEnd,
) -> Result<Option<(Vec<Sequence>, Height)>, Error> {
    let counterparty = channel.channel_end.counterparty();
    let counterparty_channel_id = counterparty
        .channel_id
        .as_ref()
        .ok_or_else(Error::missing_counterparty_channel_id)?;

    let (commitments_on_counterparty, _) = commitments_on_chain(
        counterparty_chain,
        &counterparty.port_id,
        counterparty_channel_id,
        Paginate::All,
    )?;

    let sequences_and_height = packet_acknowledgements(
        chain,
        &channel.port_id,
        &channel.channel_id,
        commitments_on_counterparty,
        Paginate::All,
    )?;

    Ok(sequences_and_height)
}

/// Given a channel, this method returns:
/// - The sequences of all packets _received on the counterparty chain and not _acknowledged_ by
///   the (target) chain.
/// - The counterparty height at which the query was made.
///
/// Expects an [`IdentifiedChannelEnd`] and a pair of [`ChainHandle`]s representing the chains
/// at the two ends of this channel, called a (target) chain and a counterparty chain.
///
/// ### Implementation details
/// This method involves two separate queries:
///
/// 1. It performs a [`QueryPacketCommitmentsRequest`] on the target chain.
///     This query returns the sequences for the packets with stored
///     commitments in the target chain's state, and the height at which the query was made
///
///     This step relies on [`commitments_on_chain`], see that method for more details.
///
/// 2. It performs a [`QueryPacketAcknowledgementsRequest`] on the counterparty chain.
///     Given the sequences of packet commitments on the target chain (query #1),
///     this query returns the sequences of the packets which the counterparty chain has
///     _acknowledged_.
///
///     This step relies on [`packet_acknowledgements`], see that method for more details.
///
/// 3. It performs a [`QueryUnreceivedAcksRequest`] on the target chain.
///     Given the sequences of packet acknowledgements on the counterparty (step #2),
///     this query fetches the subset for which acknowledgements have not been
///     received by the target chain.
///     This step relies on [`unreceived_acknowledgements_sequences`].
pub fn unreceived_acknowledgements(
    chain: &impl ChainHandle,
    counterparty_chain: &impl ChainHandle,
    path: &PathIdentifiers,
    pagination: Paginate,
) -> Result<Option<(Vec<Sequence>, Height)>, Error> {
    let (commitments_on_src, _) =
        commitments_on_chain(chain, &path.port_id, &path.channel_id, pagination)?;

    let acks_and_height_on_counterparty = packet_acknowledgements(
        counterparty_chain,
        &path.counterparty_port_id,
        &path.counterparty_channel_id,
        commitments_on_src,
        pagination,
    )?;

    if let Some((acks_on_counterparty, height)) = acks_and_height_on_counterparty {
        let unreceived_acks = unreceived_acknowledgements_sequences(
            chain,
            &path.port_id,
            &path.channel_id,
            acks_on_counterparty,
        )?;

        Ok(Some((unreceived_acks, height)))
    } else {
        Ok(None)
    }
}

/// A structure to display pending packet commitment IDs
/// at one end of a channel.
#[derive(Debug, Serialize)]
pub struct PendingPackets {
    /// Not yet received on the counterparty chain.
    pub unreceived_packets: Vec<Sequence>,
    /// Received on the counterparty chain,
    /// but the acknowledgement is not yet received on the local chain.
    pub unreceived_acks: Vec<Sequence>,
}

pub fn pending_packet_summary(
    chain: &impl ChainHandle,
    counterparty_chain: &impl ChainHandle,
    channel: &IdentifiedChannelEnd,
    pagination: Paginate,
) -> Result<PendingPackets, Error> {
    let counterparty = channel.channel_end.counterparty();
    let counterparty_channel_id = counterparty
        .channel_id
        .as_ref()
        .ok_or_else(Error::missing_counterparty_channel_id)?;

    let (commitments_on_src, _) =
        commitments_on_chain(chain, &channel.port_id, &channel.channel_id, pagination)?;

    let unreceived = unreceived_packets_sequences(
        counterparty_chain,
        &counterparty.port_id,
        counterparty_channel_id,
        commitments_on_src.clone(),
    )?;

    let acks_on_counterparty = packet_acknowledgements(
        counterparty_chain,
        &counterparty.port_id,
        counterparty_channel_id,
        commitments_on_src,
        Paginate::All,
    )?;

    let pending_acks = if let Some((acks_on_counterparty, _)) = acks_on_counterparty {
        unreceived_acknowledgements_sequences(
            chain,
            &channel.port_id,
            &channel.channel_id,
            acks_on_counterparty,
        )?
    } else {
        Vec::new()
    };

    Ok(PendingPackets {
        unreceived_packets: unreceived,
        unreceived_acks: pending_acks,
    })
}<|MERGE_RESOLUTION|>--- conflicted
+++ resolved
@@ -18,27 +18,21 @@
 use serde::{Deserialize, Serialize};
 use tracing::{error, trace};
 
-<<<<<<< HEAD
-=======
 use super::requests::{
     IncludeProof, PageRequest, Paginate, QueryChannelRequest, QueryClientConnectionsRequest,
     QueryClientStateRequest, QueryConnectionRequest, QueryPacketAcknowledgementsRequest,
     QueryUnreceivedAcksRequest, QueryUnreceivedPacketsRequest,
 };
->>>>>>> e26d356a
 use super::{
     handle::ChainHandle,
-    requests::{
-        IncludeProof, PageRequest, QueryChannelRequest, QueryClientConnectionsRequest,
-        QueryClientStateRequest, QueryConnectionChannelsRequest, QueryConnectionRequest,
-        QueryPacketAcknowledgementsRequest, QueryPacketCommitmentsRequest,
-        QueryUnreceivedAcksRequest, QueryUnreceivedPacketsRequest,
-    },
+    requests::{QueryConnectionChannelsRequest, QueryPacketCommitmentsRequest},
 };
-use crate::{
-    chain::requests::QueryHeight, channel::ChannelError, client_state::IdentifiedAnyClientState,
-    path::PathIdentifiers, supervisor::Error, telemetry,
-};
+use crate::chain::requests::QueryHeight;
+use crate::channel::ChannelError;
+use crate::client_state::IdentifiedAnyClientState;
+use crate::path::PathIdentifiers;
+use crate::supervisor::Error;
+use crate::telemetry;
 
 pub fn counterparty_chain_from_connection(
     src_chain: &impl ChainHandle,
