--- conflicted
+++ resolved
@@ -1,81 +1,23 @@
-<<<<<<< HEAD
-use alloc::collections::{BTreeMap as HashMap, VecDeque};
-use std::{
-    ops::Sub,
-    time::{Duration, Instant},
-};
-=======
 use alloc::collections::BTreeMap as HashMap;
 use alloc::collections::VecDeque;
 use ibc_relayer_types::core::ics04_channel::packet::Sequence;
 use std::ops::Sub;
 use std::time::{Duration, Instant};
->>>>>>> e26d356a
-
-use ibc_proto::{
-    google::protobuf::Any,
-    ibc::applications::transfer::v2::FungibleTokenPacketData as RawPacketData,
-};
-use ibc_relayer_types::{
-    core::{
-        ics02_client::events::ClientMisbehaviour,
-        ics04_channel::{
-            channel::{ChannelEnd, Ordering},
-            events::{SendPacket, WriteAcknowledgement},
-            msgs::{
-                acknowledgement::MsgAcknowledgement, chan_close_confirm::MsgChannelCloseConfirm,
-                recv_packet::MsgRecvPacket, timeout::MsgTimeout,
-                timeout_on_close::MsgTimeoutOnClose,
-            },
-            packet::{Packet, PacketMsgType},
-        },
-        ics24_host::identifier::{ChannelId, ClientId, ConnectionId, PortId},
-    },
-    events::{IbcEvent, IbcEventType, WithBlockDataType},
-    signer::Signer,
-    timestamp::Timestamp,
-    tx_msg::Msg,
-    Height,
-};
+
+use ibc_proto::google::protobuf::Any;
+use ibc_proto::ibc::applications::transfer::v2::FungibleTokenPacketData as RawPacketData;
 use itertools::Itertools;
 use tracing::{debug, error, info, span, trace, warn, Level};
 
-use crate::{
-    chain::{
-        counterparty::{unreceived_acknowledgements, unreceived_packets},
-        endpoint::ChainStatus,
-        handle::ChainHandle,
-        requests::{
-            IncludeProof, Qualified, QueryChannelRequest, QueryClientEventRequest, QueryHeight,
-            QueryHostConsensusStateRequest, QueryNextSequenceReceiveRequest,
-            QueryPacketCommitmentRequest, QueryTxRequest, QueryUnreceivedAcksRequest,
-            QueryUnreceivedPacketsRequest,
-        },
-        tracking::{TrackedMsgs, TrackingId},
-    },
-    channel::{error::ChannelError, Channel},
-    config::types::ics20_field_size_limit::{Ics20FieldSizeLimit, ValidationResult},
-    event::{source::EventBatch, IbcEventWithHeight},
-    foreign_client::{ForeignClient, ForeignClientError},
-    link::{
-        error::{self, LinkError},
-        operational_data::{OperationalData, OperationalDataTarget, TrackedEvents, TransitMessage},
-        packet_events::{
-            query_packet_events_with, query_send_packet_events, query_write_ack_events,
-        },
-        pending,
-        pending::PendingTxs,
-        relay_sender,
-        relay_sender::{AsyncReply, SubmitReply},
-        relay_summary::RelaySummary,
-        ChannelState, LinkParameters,
-    },
-    path::PathIdentifiers,
-    telemetry,
-    util::{collate::CollatedIterExt, pretty::PrettyEvents, queue::Queue},
+use ibc_relayer_types::core::ics02_client::events::ClientMisbehaviour as ClientMisbehaviourEvent;
+use ibc_relayer_types::core::ics04_channel::channel::{
+    ChannelEnd, Ordering, State as ChannelState,
 };
-<<<<<<< HEAD
-=======
+use ibc_relayer_types::core::ics04_channel::events::{SendPacket, WriteAcknowledgement};
+use ibc_relayer_types::core::ics04_channel::msgs::{
+    acknowledgement::MsgAcknowledgement, chan_close_confirm::MsgChannelCloseConfirm,
+    recv_packet::MsgRecvPacket, timeout::MsgTimeout, timeout_on_close::MsgTimeoutOnClose,
+};
 use ibc_relayer_types::core::ics04_channel::packet::{Packet, PacketMsgType};
 use ibc_relayer_types::core::ics24_host::identifier::{ChannelId, ClientId, ConnectionId, PortId};
 use ibc_relayer_types::events::{IbcEvent, IbcEventType, WithBlockDataType};
@@ -125,7 +67,6 @@
 use crate::util::collate::CollatedIterExt;
 use crate::util::pretty::PrettyEvents;
 use crate::util::queue::Queue;
->>>>>>> e26d356a
 
 const MAX_RETRIES: usize = 5;
 
@@ -1027,7 +968,11 @@
     #[inline]
     fn event_per_type(
         mut tx_events: Vec<IbcEventWithHeight>,
-    ) -> (Option<IbcEvent>, Option<Height>, Option<ClientMisbehaviour>) {
+    ) -> (
+        Option<IbcEvent>,
+        Option<Height>,
+        Option<ClientMisbehaviourEvent>,
+    ) {
         let mut error = None;
         let mut update = None;
         let mut misbehaviour = None;
