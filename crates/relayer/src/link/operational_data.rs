--- conflicted
+++ resolved
@@ -4,21 +4,6 @@
     time::{Duration, Instant},
 };
 
-<<<<<<< HEAD
-use ibc_proto::google::protobuf::Any;
-use ibc_relayer_types::{core::ics02_client::client_state::ClientState, Height};
-use tracing::{debug, info};
-
-use crate::{
-    chain::{
-        handle::ChainHandle,
-        requests::{IncludeProof, QueryClientStateRequest, QueryHeight},
-        tracking::{TrackedMsgs, TrackingId},
-    },
-    event::IbcEventWithHeight,
-    link::{error::LinkError, RelayPath},
-};
-=======
 use tracing::{debug, info};
 
 use ibc_proto::google::protobuf::Any;
@@ -34,7 +19,6 @@
 use crate::event::IbcEventWithHeight;
 use crate::link::error::LinkError;
 use crate::link::RelayPath;
->>>>>>> e26d356a
 
 /// The chain that the events associated with a piece of [`OperationalData`] are bound for.
 #[derive(Clone, Copy, PartialEq, Eq)]
