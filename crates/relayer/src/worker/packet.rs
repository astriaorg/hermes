--- conflicted
+++ resolved
@@ -1,52 +1,12 @@
 use core::time::Duration;
-use std::{
-    borrow::BorrowMut,
-    sync::{Arc, Mutex},
-};
-
-<<<<<<< HEAD
-use crossbeam_channel::Receiver;
-use ibc_proto::ibc::{
-    apps::fee::v1::{IdentifiedPacketFees, QueryIncentivizedPacketRequest},
-    core::channel::v1::PacketId,
-};
-use ibc_relayer_types::{
-    applications::{
-        ics29_fee::events::IncentivizedPacket,
-        transfer::{Amount, Coin, RawCoin},
-    },
-    core::ics04_channel::{events::WriteAcknowledgement, packet::Sequence},
-    events::{IbcEvent, IbcEventType},
-    Height,
-};
-=======
+use std::borrow::BorrowMut;
+use std::sync::{Arc, Mutex};
+
 use crossbeam_channel::{Receiver, Sender};
->>>>>>> e26d356a
 use itertools::Itertools;
 use moka::sync::Cache;
 use tracing::{debug, error, error_span, info, trace, warn};
-#[cfg(feature = "telemetry")]
-use {
-    ibc_relayer_types::core::ics24_host::identifier::ChannelId,
-    ibc_relayer_types::core::ics24_host::identifier::PortId,
-};
-
-<<<<<<< HEAD
-use super::{error::RunError, WorkerCmd};
-use crate::{
-    chain::handle::ChainHandle,
-    config::filter::FeePolicy,
-    event::source::EventBatch,
-    foreign_client::HasExpiredOrFrozenError,
-    link::{error::LinkError, Link, Resubmit},
-    object::Packet,
-    telemetry,
-    util::{
-        lock::{LockExt, RwArc},
-        task::{spawn_background_task, Next, TaskError, TaskHandle},
-    },
-};
-=======
+
 use ibc_proto::ibc::apps::fee::v1::{IdentifiedPacketFees, QueryIncentivizedPacketRequest};
 use ibc_proto::ibc::core::channel::v1::PacketId;
 use ibc_relayer_types::applications::ics29_fee::events::IncentivizedPacket;
@@ -74,7 +34,6 @@
 
 use super::error::RunError;
 use super::WorkerCmd;
->>>>>>> e26d356a
 
 const INCENTIVIZED_CACHE_TTL: Duration = Duration::from_secs(10 * 60);
 const INCENTIVIZED_CACHE_MAX_CAPACITY: u64 = 1000;
