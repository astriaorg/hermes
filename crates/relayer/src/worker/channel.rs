use core::time::Duration;

use crossbeam_channel::Receiver;
use ibc_relayer_types::events::IbcEventType;
use tracing::{debug, error_span, warn};

<<<<<<< HEAD
use super::{error::RunError, WorkerCmd};
=======
use crate::chain::requests::QueryHeight;
use crate::channel::{channel_handshake_retry, Channel as RelayChannel};
use crate::util::retry::RetryResult;
use crate::util::task::{spawn_background_task, Next, TaskError, TaskHandle};
>>>>>>> e26d356a
use crate::{
    chain::handle::{ChainHandle, ChainHandlePair},
    channel::{channel_handshake_retry, Channel as RelayChannel},
    object::Channel,
    util::{
        retry::{retry_with_index, RetryResult},
        task::{spawn_background_task, Next, TaskError, TaskHandle},
    },
};

fn max_block_times<ChainA: ChainHandle, ChainB: ChainHandle>(
    chains: &ChainHandlePair<ChainA, ChainB>,
) -> Duration {
    let a_block_time = match chains.a.config() {
        Err(_e) => Duration::from_millis(500),
        Ok(config) => config.max_block_time(),
    };
    let b_block_time = match chains.b.config() {
        Err(_e) => Duration::from_millis(500),
        Ok(config) => config.max_block_time(),
    };
    a_block_time.max(b_block_time)
}

pub fn spawn_channel_worker<ChainA: ChainHandle, ChainB: ChainHandle>(
    channel: Channel,
    chains: ChainHandlePair<ChainA, ChainB>,
    cmd_rx: Receiver<WorkerCmd>,
) -> TaskHandle {
    let mut complete_handshake_on_new_block = true;

    spawn_background_task(
        error_span!("worker.channel", channel = %channel.short_name()),
        Some(Duration::from_millis(200)),
        move || {
            let max_block_times = max_block_times(&chains);
            if let Ok(cmd) = cmd_rx.try_recv() {
                match cmd {
                    WorkerCmd::IbcEvents { batch } => {
                        // there can be up to two event for this channel, e.g. init and try.
                        // process the last event, the one with highest "rank".
                        let last_event = batch.events.last();
                        debug!("starts processing {:?}", last_event);

                        complete_handshake_on_new_block = false;

                        if let Some(event_with_height) = last_event {
                            match event_with_height.event.event_type() {
                                IbcEventType::UpgradeInitChannel
                                | IbcEventType::UpgradeTryChannel
                                | IbcEventType::UpgradeAckChannel
                                | IbcEventType::UpgradeConfirmChannel
                                | IbcEventType::UpgradeOpenChannel
                                | IbcEventType::UpgradeTimeoutChannel => retry_with_index(
                                    channel_handshake_retry::default_strategy(max_block_times),
                                    |index| match RelayChannel::restore_from_state(
                                        chains.a.clone(),
                                        chains.b.clone(),
                                        channel.clone(),
                                        QueryHeight::Latest,
                                    ) {
                                        Ok((mut handshake_channel, state)) => {
                                            handshake_channel.step_state(state, index)
                                        }
                                        Err(_) => RetryResult::Retry(index),
                                    },
                                )
                                .map_err(|e| TaskError::Fatal(RunError::retry(e))),

                                IbcEventType::UpgradeErrorChannel => retry_with_index(
                                    channel_handshake_retry::default_strategy(max_block_times),
                                    |index| match RelayChannel::restore_from_state(
                                        chains.a.clone(),
                                        chains.b.clone(),
                                        channel.clone(),
                                        QueryHeight::Latest,
                                    ) {
                                        Ok((handshake_channel, _)) => {
                                            match handshake_channel
                                                .build_chan_upgrade_cancel_and_send()
                                            {
                                                Ok(_) => RetryResult::Ok(Next::Abort),
                                                Err(e) => {
                                                    warn!("Channel upgrade cancel failed: {e}");
                                                    RetryResult::Retry(index)
                                                }
                                            }
                                        }
                                        Err(_) => RetryResult::Retry(index),
                                    },
                                )
                                .map_err(|e| TaskError::Fatal(RunError::retry(e))),

                                _ => retry_with_index(
                                    channel_handshake_retry::default_strategy(max_block_times),
                                    |index| match RelayChannel::restore_from_event(
                                        chains.a.clone(),
                                        chains.b.clone(),
                                        event_with_height.event.clone(),
                                    ) {
                                        Ok(mut handshake_channel) => handshake_channel
                                            .step_event(&event_with_height.event, index),
                                        Err(_) => RetryResult::Retry(index),
                                    },
                                )
                                .map_err(|e| TaskError::Fatal(RunError::retry(e))),
                            }
                        } else {
                            Ok(Next::Continue)
                        }
                    }

                    WorkerCmd::NewBlock {
                        height: current_height,
                        new_block: _,
                    } if complete_handshake_on_new_block => {
                        debug!("starts processing block event at {:#?}", current_height);

                        complete_handshake_on_new_block = false;

                        retry_with_index(
                            channel_handshake_retry::default_strategy(max_block_times),
                            |index| match RelayChannel::restore_from_state(
                                chains.a.clone(),
                                chains.b.clone(),
                                channel.clone(),
                                QueryHeight::Latest,
                            ) {
                                Ok((mut handshake_channel, state)) => {
                                    handshake_channel.step_state(state, index)
                                }
                                Err(_) => RetryResult::Retry(index),
                            },
                        )
                        .map_err(|e| TaskError::Fatal(RunError::retry(e)))
                    }

                    // nothing to do
                    _ => Ok(Next::Continue),
                }
            } else {
                Ok(Next::Continue)
            }
        },
    )
}<|MERGE_RESOLUTION|>--- conflicted
+++ resolved
@@ -1,26 +1,20 @@
 use core::time::Duration;
-
 use crossbeam_channel::Receiver;
 use ibc_relayer_types::events::IbcEventType;
 use tracing::{debug, error_span, warn};
 
-<<<<<<< HEAD
-use super::{error::RunError, WorkerCmd};
-=======
 use crate::chain::requests::QueryHeight;
 use crate::channel::{channel_handshake_retry, Channel as RelayChannel};
 use crate::util::retry::RetryResult;
 use crate::util::task::{spawn_background_task, Next, TaskError, TaskHandle};
->>>>>>> e26d356a
 use crate::{
     chain::handle::{ChainHandle, ChainHandlePair},
-    channel::{channel_handshake_retry, Channel as RelayChannel},
     object::Channel,
-    util::{
-        retry::{retry_with_index, RetryResult},
-        task::{spawn_background_task, Next, TaskError, TaskHandle},
-    },
+    util::retry::retry_with_index,
 };
+
+use super::error::RunError;
+use super::WorkerCmd;
 
 fn max_block_times<ChainA: ChainHandle, ChainB: ChainHandle>(
     chains: &ChainHandlePair<ChainA, ChainB>,
