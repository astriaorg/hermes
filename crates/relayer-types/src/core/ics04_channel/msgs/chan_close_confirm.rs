--- conflicted
+++ resolved
@@ -1,21 +1,6 @@
-<<<<<<< HEAD
 use ibc_proto::{
     ibc::core::channel::v1::MsgChannelCloseConfirm as RawMsgChannelCloseConfirm, Protobuf,
 };
-
-use crate::{
-    core::{
-        ics04_channel::error::Error,
-        ics24_host::identifier::{ChannelId, PortId},
-    },
-    proofs::Proofs,
-    signer::Signer,
-    tx_msg::Msg,
-};
-=======
-use ibc_proto::Protobuf;
-
-use ibc_proto::ibc::core::channel::v1::MsgChannelCloseConfirm as RawMsgChannelCloseConfirm;
 
 use crate::core::ics04_channel::error::Error;
 use crate::core::ics04_channel::packet::Sequence;
@@ -23,7 +8,6 @@
 use crate::proofs::Proofs;
 use crate::signer::Signer;
 use crate::tx_msg::Msg;
->>>>>>> e26d356a
 
 pub const TYPE_URL: &str = "/ibc.core.channel.v1.MsgChannelCloseConfirm";
 
