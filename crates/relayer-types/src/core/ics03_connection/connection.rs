<<<<<<< HEAD
use std::{
    fmt::{Display, Error as FmtError, Formatter},
    str::FromStr,
    time::Duration,
    u64,
};
=======
use std::fmt::{Display, Error as FmtError, Formatter};
use std::str::FromStr;
use std::time::Duration;
>>>>>>> e26d356a

use ibc_proto::{
    ibc::core::connection::v1::{
        ConnectionEnd as RawConnectionEnd, Counterparty as RawCounterparty,
        IdentifiedConnection as RawIdentifiedConnection,
    },
    Protobuf,
};
use serde::{Deserialize, Serialize};

use crate::{
    core::{
        ics02_client::error::Error as ClientError,
        ics03_connection::{error::Error, version::Version},
        ics23_commitment::commitment::CommitmentPrefix,
        ics24_host::{
            error::ValidationError,
            identifier::{ClientId, ConnectionId},
        },
    },
    timestamp::ZERO_DURATION,
};

#[derive(Clone, Debug, PartialEq, Eq, Hash, Serialize, Deserialize)]
pub struct IdentifiedConnectionEnd {
    pub connection_id: ConnectionId,
    pub connection_end: ConnectionEnd,
}

impl IdentifiedConnectionEnd {
    pub fn new(connection_id: ConnectionId, connection_end: ConnectionEnd) -> Self {
        IdentifiedConnectionEnd {
            connection_id,
            connection_end,
        }
    }

    pub fn id(&self) -> &ConnectionId {
        &self.connection_id
    }

    pub fn end(&self) -> &ConnectionEnd {
        &self.connection_end
    }
}

impl Protobuf<RawIdentifiedConnection> for IdentifiedConnectionEnd {}

impl TryFrom<RawIdentifiedConnection> for IdentifiedConnectionEnd {
    type Error = Error;

    fn try_from(value: RawIdentifiedConnection) -> Result<Self, Self::Error> {
        let raw_connection_end = RawConnectionEnd {
            client_id: value.client_id.to_string(),
            versions: value.versions,
            state: value.state,
            counterparty: value.counterparty,
            delay_period: value.delay_period,
        };

        Ok(IdentifiedConnectionEnd {
            connection_id: value.id.parse().map_err(Error::invalid_identifier)?,
            connection_end: raw_connection_end.try_into()?,
        })
    }
}

impl From<IdentifiedConnectionEnd> for RawIdentifiedConnection {
    fn from(value: IdentifiedConnectionEnd) -> Self {
        RawIdentifiedConnection {
            id: value.connection_id.to_string(),
            client_id: value.connection_end.client_id.to_string(),
            versions: value
                .connection_end
                .versions
                .iter()
                .map(|v| From::from(v.clone()))
                .collect(),
            state: value.connection_end.state as i32,
            delay_period: value.connection_end.delay_period.as_nanos() as u64,
            counterparty: Some(value.connection_end.counterparty().clone().into()),
        }
    }
}

#[derive(Clone, Debug, PartialEq, Eq, Hash, Serialize, Deserialize)]
pub struct ConnectionEnd {
    pub state: State,
    client_id: ClientId,
    counterparty: Counterparty,
    versions: Vec<Version>,
    delay_period: Duration,
}

impl Default for ConnectionEnd {
    fn default() -> Self {
        Self {
            state: State::Uninitialized,
            client_id: Default::default(),
            counterparty: Default::default(),
            versions: Vec::new(),
            delay_period: ZERO_DURATION,
        }
    }
}

impl Protobuf<RawConnectionEnd> for ConnectionEnd {}

impl TryFrom<RawConnectionEnd> for ConnectionEnd {
    type Error = Error;
    fn try_from(value: RawConnectionEnd) -> Result<Self, Self::Error> {
        let state = value.state.try_into()?;
        if state == State::Uninitialized {
            return Ok(ConnectionEnd::default());
        }
        if value.client_id.is_empty() {
            return Err(Error::empty_proto_connection_end());
        }

        Ok(Self::new(
            state,
            value.client_id.parse().map_err(Error::invalid_identifier)?,
            value
                .counterparty
                .ok_or_else(Error::missing_counterparty)?
                .try_into()?,
            value
                .versions
                .into_iter()
                .map(Version::try_from)
                .collect::<Result<Vec<_>, _>>()?,
            Duration::from_nanos(value.delay_period),
        ))
    }
}

impl From<ConnectionEnd> for RawConnectionEnd {
    fn from(value: ConnectionEnd) -> Self {
        RawConnectionEnd {
            client_id: value.client_id.to_string(),
            versions: value
                .versions
                .iter()
                .map(|v| From::from(v.clone()))
                .collect(),
            state: value.state as i32,
            counterparty: Some(value.counterparty.into()),
            delay_period: value.delay_period.as_nanos() as u64,
        }
    }
}

impl ConnectionEnd {
    pub fn new(
        state: State,
        client_id: ClientId,
        counterparty: Counterparty,
        versions: Vec<Version>,
        delay_period: Duration,
    ) -> Self {
        Self {
            state,
            client_id,
            counterparty,
            versions,
            delay_period,
        }
    }

    /// Getter for the state of this connection end.
    pub fn state(&self) -> &State {
        &self.state
    }

    /// Setter for the `state` field.
    pub fn set_state(&mut self, new_state: State) {
        self.state = new_state;
    }

    /// Setter for the `counterparty` field.
    pub fn set_counterparty(&mut self, new_cparty: Counterparty) {
        self.counterparty = new_cparty;
    }

    /// Setter for the `version` field.
    pub fn set_version(&mut self, new_version: Version) {
        self.versions = vec![new_version];
    }

    /// Helper function to compare the counterparty of this end with another counterparty.
    pub fn counterparty_matches(&self, other: &Counterparty) -> bool {
        self.counterparty.eq(other)
    }

    /// Helper function to compare the client id of this end with another client identifier.
    pub fn client_id_matches(&self, other: &ClientId) -> bool {
        self.client_id.eq(other)
    }

    /// Helper function to determine whether the connection is open.
    pub fn is_open(&self) -> bool {
        self.state_matches(&State::Open)
    }

    /// Helper function to determine whether the connection is uninitialized.
    pub fn is_uninitialized(&self) -> bool {
        self.state_matches(&State::Uninitialized)
    }

    /// Helper function to compare the state of this end with another state.
    pub fn state_matches(&self, other: &State) -> bool {
        self.state.eq(other)
    }

    /// Getter for the client id on the local party of this connection end.
    pub fn client_id(&self) -> &ClientId {
        &self.client_id
    }

    /// Getter for the list of versions in this connection end.
    pub fn versions(&self) -> &[Version] {
        &self.versions
    }

    /// Getter for the counterparty.
    pub fn counterparty(&self) -> &Counterparty {
        &self.counterparty
    }

    /// Getter for the delay_period field. This represents the duration, at minimum,
    /// to delay the sending of a packet after the client update for that packet has been submitted.
    pub fn delay_period(&self) -> Duration {
        self.delay_period
    }

    /// TODO: Clean this up, probably not necessary.
    pub fn validate_basic(&self) -> Result<(), ValidationError> {
        self.counterparty.validate_basic()
    }
}

#[derive(Clone, Debug, Default, PartialEq, Eq, Hash, Serialize, Deserialize)]
pub struct Counterparty {
    pub client_id: ClientId,
    pub connection_id: Option<ConnectionId>,
    pub prefix: CommitmentPrefix,
}

impl Protobuf<RawCounterparty> for Counterparty {}

// Converts from the wire format RawCounterparty. Typically used from the relayer side
// during queries for response validation and to extract the Counterparty structure.
impl TryFrom<RawCounterparty> for Counterparty {
    type Error = Error;

    fn try_from(value: RawCounterparty) -> Result<Self, Self::Error> {
        let connection_id = Some(value.connection_id)
            .filter(|x| !x.is_empty())
            .map(|v| FromStr::from_str(v.as_str()))
            .transpose()
            .map_err(Error::invalid_identifier)?;
        Ok(Counterparty::new(
            value.client_id.parse().map_err(Error::invalid_identifier)?,
            connection_id,
            value
                .prefix
                .ok_or_else(Error::missing_counterparty)?
                .key_prefix
                .try_into()
                .map_err(|_| Error::ics02_client(ClientError::empty_prefix()))?,
        ))
    }
}

impl From<Counterparty> for RawCounterparty {
    fn from(value: Counterparty) -> Self {
        RawCounterparty {
            client_id: value.client_id.as_str().to_string(),
            connection_id: value
                .connection_id
                .map_or_else(|| "".to_string(), |v| v.as_str().to_string()),
            prefix: Some(ibc_proto::ibc::core::commitment::v1::MerklePrefix {
                key_prefix: value.prefix.into_vec(),
            }),
        }
    }
}

impl Counterparty {
    pub fn new(
        client_id: ClientId,
        connection_id: Option<ConnectionId>,
        prefix: CommitmentPrefix,
    ) -> Self {
        Self {
            client_id,
            connection_id,
            prefix,
        }
    }

    /// Getter for the client id.
    pub fn client_id(&self) -> &ClientId {
        &self.client_id
    }

    /// Getter for connection id.
    pub fn connection_id(&self) -> Option<&ConnectionId> {
        self.connection_id.as_ref()
    }

    pub fn prefix(&self) -> &CommitmentPrefix {
        &self.prefix
    }

    pub fn validate_basic(&self) -> Result<(), ValidationError> {
        Ok(())
    }
}

#[derive(Copy, Clone, Debug, PartialEq, Eq, Hash, Serialize, Deserialize)]
pub enum State {
    Uninitialized = 0,
    Init = 1,
    TryOpen = 2,
    Open = 3,
}

impl State {
    /// Yields the State as a string.
    pub fn as_str(&self) -> &'static str {
        match self {
            Self::Uninitialized => "UNINITIALIZED",
            Self::Init => "INIT",
            Self::TryOpen => "TRYOPEN",
            Self::Open => "OPEN",
        }
    }

    /// Parses the State out from a i32.
    pub fn from_i32(s: i32) -> Result<Self, Error> {
        match s {
            0 => Ok(Self::Uninitialized),
            1 => Ok(Self::Init),
            2 => Ok(Self::TryOpen),
            3 => Ok(Self::Open),
            _ => Err(Error::invalid_state(s)),
        }
    }

    /// Returns whether or not this connection state is `Open`.
    pub fn is_open(self) -> bool {
        self == State::Open
    }

    /// Returns whether or not this connection with this state
    /// has progressed less or the same than the argument.
    ///
    /// # Example
    /// ```rust,ignore
    /// assert!(State::Init.less_or_equal_progress(State::Open));
    /// assert!(State::TryOpen.less_or_equal_progress(State::TryOpen));
    /// assert!(!State::Open.less_or_equal_progress(State::Uninitialized));
    /// ```
    pub fn less_or_equal_progress(self, other: Self) -> bool {
        self as u32 <= other as u32
    }
}

impl Display for State {
    fn fmt(&self, f: &mut Formatter<'_>) -> Result<(), FmtError> {
        write!(f, "{}", self.as_str())
    }
}

impl TryFrom<i32> for State {
    type Error = Error;
    fn try_from(value: i32) -> Result<Self, Self::Error> {
        match value {
            0 => Ok(Self::Uninitialized),
            1 => Ok(Self::Init),
            2 => Ok(Self::TryOpen),
            3 => Ok(Self::Open),
            _ => Err(Error::invalid_state(value)),
        }
    }
}

impl From<State> for i32 {
    fn from(value: State) -> Self {
        value as i32
    }
}<|MERGE_RESOLUTION|>--- conflicted
+++ resolved
@@ -1,15 +1,6 @@
-<<<<<<< HEAD
-use std::{
-    fmt::{Display, Error as FmtError, Formatter},
-    str::FromStr,
-    time::Duration,
-    u64,
-};
-=======
 use std::fmt::{Display, Error as FmtError, Formatter};
 use std::str::FromStr;
 use std::time::Duration;
->>>>>>> e26d356a
 
 use ibc_proto::{
     ibc::core::connection::v1::{
