--- conflicted
+++ resolved
@@ -1,22 +1,10 @@
 use core::fmt::Debug;
-<<<<<<< HEAD
-use std::{
-    marker::{Send, Sync},
-    time::Duration,
-};
+use std::time::Duration;
 
 use crate::{
     core::{ics02_client::client_type::ClientType, ics24_host::identifier::ChainId},
     Height,
 };
-=======
-use std::time::Duration;
-
-use crate::core::ics02_client::client_type::ClientType;
-use crate::core::ics24_host::identifier::ChainId;
-
-use crate::Height;
->>>>>>> e26d356a
 
 pub trait ClientState: Clone + Debug + Send + Sync {
     /// Return the chain identifier which this client is serving (i.e., the client is verifying
