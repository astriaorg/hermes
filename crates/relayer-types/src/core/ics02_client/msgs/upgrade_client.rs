--- conflicted
+++ resolved
@@ -118,86 +118,4 @@
             signer: proto_msg.signer.parse().map_err(Error::signer)?,
         })
     }
-<<<<<<< HEAD
-}
-
-#[cfg(test)]
-pub mod test_util {
-    use ibc_proto::ibc::core::client::v1::MsgUpgradeClient as RawMsgUpgradeClient;
-
-    use super::MsgUpgradeClient;
-    use crate::{
-        core::{ics02_client::height::Height, ics24_host::identifier::ClientId},
-        mock::{
-            client_state::MockClientState, consensus_state::MockConsensusState, header::MockHeader,
-        },
-        test_utils::{get_dummy_bech32_account, get_dummy_proof},
-    };
-
-    /// Extends the implementation with additional helper methods.
-    impl MsgUpgradeClient {
-        /// Setter for `client_id`. Amenable to chaining, since it consumes the input message.
-        pub fn with_client_id(self, client_id: ClientId) -> Self {
-            MsgUpgradeClient { client_id, ..self }
-        }
-    }
-
-    /// Returns a dummy `RawMsgUpgradeClient`, for testing only!
-    pub fn get_dummy_raw_msg_upgrade_client(height: Height) -> RawMsgUpgradeClient {
-        RawMsgUpgradeClient {
-            client_id: "tendermint".parse().unwrap(),
-            client_state: Some(MockClientState::new(MockHeader::new(height)).into()),
-            consensus_state: Some(MockConsensusState::new(MockHeader::new(height)).into()),
-            proof_upgrade_client: get_dummy_proof(),
-            proof_upgrade_consensus_state: get_dummy_proof(),
-            signer: get_dummy_bech32_account(),
-        }
-    }
-}
-
-#[cfg(test)]
-mod tests {
-
-    use ibc_proto::ibc::core::client::v1::MsgUpgradeClient as RawMsgUpgradeClient;
-
-    use crate::{
-        core::{
-            ics02_client::{height::Height, msgs::upgrade_client::MsgUpgradeClient},
-            ics23_commitment::commitment::test_util::get_dummy_merkle_proof,
-            ics24_host::identifier::ClientId,
-        },
-        mock::{
-            client_state::MockClientState, consensus_state::MockConsensusState, header::MockHeader,
-        },
-        test_utils::get_dummy_account_id,
-    };
-
-    #[test]
-    fn msg_upgrade_client_serialization() {
-        let client_id: ClientId = "tendermint".parse().unwrap();
-        let signer = get_dummy_account_id();
-
-        let height = Height::new(1, 1).unwrap();
-
-        let client_state = MockClientState::new(MockHeader::new(height));
-        let consensus_state = MockConsensusState::new(MockHeader::new(height));
-
-        let proof = get_dummy_merkle_proof();
-
-        let msg = MsgUpgradeClient::new(
-            client_id,
-            client_state.into(),
-            consensus_state.into(),
-            proof.clone(),
-            proof,
-            signer,
-        );
-        let raw: RawMsgUpgradeClient = RawMsgUpgradeClient::from(msg.clone());
-        let msg_back = MsgUpgradeClient::try_from(raw.clone()).unwrap();
-        let raw_back: RawMsgUpgradeClient = RawMsgUpgradeClient::from(msg_back.clone());
-        assert_eq!(msg, msg_back);
-        assert_eq!(raw, raw_back);
-    }
-=======
->>>>>>> e26d356a
 }