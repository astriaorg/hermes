--- conflicted
+++ resolved
@@ -1,11 +1,4 @@
-<<<<<<< HEAD
-use core::{
-    fmt::Debug,
-    marker::{Send, Sync},
-};
-=======
 use core::fmt::Debug;
->>>>>>> e26d356a
 
 use crate::{
     core::{ics02_client::client_type::ClientType, ics23_commitment::commitment::CommitmentRoot},
