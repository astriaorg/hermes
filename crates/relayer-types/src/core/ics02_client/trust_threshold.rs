//! IBC Domain type definition for [`TrustThreshold`]
//! represented as a fraction with valid values in the
//! range `[0, 1)`.

<<<<<<< HEAD
use std::{
    convert::TryFrom,
    fmt::{Display, Error as FmtError, Formatter},
    str::FromStr,
};
=======
use std::fmt::{Display, Error as FmtError, Formatter};
use std::str::FromStr;
>>>>>>> e26d356a

use ibc_proto::{ibc::lightclients::tendermint::v1::Fraction, Protobuf};
use num_rational::Ratio;
use serde::{Deserialize, Serialize};
use tendermint::trust_threshold::TrustThresholdFraction;

use crate::core::ics02_client::error::Error;

/// Represents the level of trust that a client has towards a set of validators
/// of a chain. Another way to phrase it is that the trust threshold defines
/// the minimum amount of voting power in a block that originates from trusted
/// validators.
///
/// To be a bit more concrete, given a _trusted_ header at height H1 and an
/// _untrusted_ header at height H2 with H2 > H1, of the set of validators for
/// the block at height H2 proposed by the validators of the block at height H1,
/// the trust threshold specifies the minimal ratio of voting power that must
/// originate from the trusted validators at height H1 in order to deem the
/// block at height H2 as trusted.
///
/// Since Tendermint assumes that at least 2/3 validators are trustworthy, then
/// if at least 1/3 of the voting power in block H2 originates from the trusted
/// validators at height H1, then at least 1 trusted validator proposed the
/// block at height H2. Thus, a typical trust threshold in practice is 1/3.
///
/// This type accepts even a value of 0, (numerator = 0, denominator = 0),
/// which is used in the client state of an upgrading client.
#[derive(Copy, Clone, Debug, PartialEq, Eq, PartialOrd, Ord, Hash)]
pub struct TrustThreshold(Ratio<u64>);

impl TrustThreshold {
    /// Constant for a trust threshold of 1/3.
    pub const ONE_THIRD: Self = Self(Ratio::new_raw(1, 3));

    /// Constant for a trust threshold of 2/3.
    pub const TWO_THIRDS: Self = Self(Ratio::new_raw(2, 3));

    /// Constant for a trust threshold of 0/0.
    ///
    /// IMPORTANT: Only to be used for resetting the client state
    /// during a client upgrade. Using this value anywhere else
    /// might lead to panics.
    pub const CLIENT_STATE_RESET: Self = Self(Ratio::new_raw(0, 0));

    /// Instantiate a TrustThreshold with the given denominator and
    /// numerator.
    ///
    /// The constructor succeeds as long as the resulting fraction
    /// is a rational number in the range`[0, 1)`.
    pub fn new(numerator: u64, denominator: u64) -> Result<Self, Error> {
        // The fraction cannot be bigger than 1, nor can the denominator be zero
        if numerator > denominator || denominator == 0 {
            return Err(Error::invalid_trust_threshold(numerator, denominator));
        }

        Ok(Self(Ratio::new(numerator, denominator)))
    }

    /// The numerator of the fraction underlying this trust threshold.
    pub fn numerator(&self) -> u64 {
        *self.0.numer()
    }

    /// The denominator of the fraction underlying this trust threshold.
    pub fn denominator(&self) -> u64 {
        *self.0.denom()
    }
}

/// Conversion from Tendermint domain type into IBC domain type.
impl From<TrustThresholdFraction> for TrustThreshold {
    fn from(t: TrustThresholdFraction) -> Self {
        Self(Ratio::new_raw(t.numerator(), t.denominator()))
    }
}

/// Conversion from IBC domain type into Tendermint domain type.
impl From<TrustThreshold> for TrustThresholdFraction {
    fn from(t: TrustThreshold) -> TrustThresholdFraction {
        TrustThresholdFraction::new(t.numerator(), t.denominator())
            .expect("trust threshold should have been valid")
    }
}

impl Protobuf<Fraction> for TrustThreshold {}

impl From<TrustThreshold> for Fraction {
    fn from(t: TrustThreshold) -> Self {
        Fraction {
            numerator: t.numerator(),
            denominator: t.denominator(),
        }
    }
}

impl TryFrom<Fraction> for TrustThreshold {
    type Error = Error;

    fn try_from(value: Fraction) -> Result<Self, Self::Error> {
        Self::new(value.numerator, value.denominator)
    }
}

impl Default for TrustThreshold {
    fn default() -> Self {
        Self::TWO_THIRDS
    }
}

impl Display for TrustThreshold {
    fn fmt(&self, f: &mut Formatter<'_>) -> Result<(), FmtError> {
        write!(f, "{}/{}", self.numerator(), self.denominator())
    }
}

impl FromStr for TrustThreshold {
    type Err = String;

    fn from_str(s: &str) -> Result<Self, Self::Err> {
        let parts: Vec<&str> = s.split('/').collect();

        if parts.len() != 2 {
            return Err(format!("invalid trust threshold, must be a fraction: {s}"));
        }

        let (num, denom) = (parts[0].parse(), parts[1].parse());

        if let (Ok(num), Ok(denom)) = (num, denom) {
            TrustThreshold::new(num, denom).map_err(|e| e.to_string())
        } else {
            Err(format!("invalid trust threshold, must be a fraction: {s}",))
        }
    }
}

impl Serialize for TrustThreshold {
    fn serialize<S>(&self, serializer: S) -> Result<S::Ok, S::Error>
    where
        S: serde::Serializer,
    {
        use serde::ser::SerializeStruct;

        let mut s = serializer.serialize_struct("TrustThreshold", 2)?;
        s.serialize_field("numerator", &self.numerator())?;
        s.serialize_field("denominator", &self.denominator())?;
        s.end()
    }
}

impl<'de> Deserialize<'de> for TrustThreshold {
    fn deserialize<D>(deserializer: D) -> Result<Self, D::Error>
    where
        D: serde::Deserializer<'de>,
    {
        use std::fmt;

        use serde::de::{self, Visitor};

        // This is a Visitor that forwards string types to T's `FromStr` impl and
        // forwards map types to T's `Deserialize` impl. The `PhantomData` is to
        // keep the compiler from complaining about T being an unused generic type
        // parameter. We need T in order to know the Value type for the Visitor
        // impl.
        struct StringOrStruct;

        impl<'de> Visitor<'de> for StringOrStruct {
            type Value = TrustThreshold;

            fn expecting(&self, formatter: &mut Formatter<'_>) -> fmt::Result {
                formatter.write_str(
                    "string (eg. '1/3') or map `{ numerator = <int>, denominator = <int> }`",
                )
            }

            fn visit_str<E>(self, value: &str) -> Result<TrustThreshold, E>
            where
                E: de::Error,
            {
                Ok(FromStr::from_str(value).unwrap())
            }

            fn visit_map<M>(self, map: M) -> Result<TrustThreshold, M::Error>
            where
                M: de::MapAccess<'de>,
            {
                #[derive(Deserialize)]
                struct TT {
                    #[serde(deserialize_with = "string_or_int")]
                    numerator: u64,
                    #[serde(deserialize_with = "string_or_int")]
                    denominator: u64,
                }

                let tt = TT::deserialize(de::value::MapAccessDeserializer::new(map))?;

                TrustThreshold::new(tt.numerator, tt.denominator).map_err(de::Error::custom)
            }
        }

        deserializer.deserialize_any(StringOrStruct)
    }
}

fn string_or_int<'de, D>(deserializer: D) -> Result<u64, D::Error>
where
    D: serde::Deserializer<'de>,
{
    use std::fmt;

    use serde::de::{self, Visitor};

    struct StringOrInt;

    impl<'de> Visitor<'de> for StringOrInt {
        type Value = u64;

        fn expecting(&self, formatter: &mut Formatter<'_>) -> fmt::Result {
            formatter.write_str("string or int")
        }

        fn visit_str<E>(self, value: &str) -> Result<u64, E>
        where
            E: de::Error,
        {
            FromStr::from_str(value).map_err(de::Error::custom)
        }

        fn visit_i64<E>(self, value: i64) -> Result<u64, E>
        where
            E: de::Error,
        {
            Ok(value as u64)
        }

        fn visit_u64<E>(self, value: u64) -> Result<u64, E>
        where
            E: de::Error,
        {
            Ok(value)
        }
    }

    deserializer.deserialize_any(StringOrInt)
}<|MERGE_RESOLUTION|>--- conflicted
+++ resolved
@@ -2,16 +2,8 @@
 //! represented as a fraction with valid values in the
 //! range `[0, 1)`.
 
-<<<<<<< HEAD
-use std::{
-    convert::TryFrom,
-    fmt::{Display, Error as FmtError, Formatter},
-    str::FromStr,
-};
-=======
 use std::fmt::{Display, Error as FmtError, Formatter};
 use std::str::FromStr;
->>>>>>> e26d356a
 
 use ibc_proto::{ibc::lightclients::tendermint::v1::Fraction, Protobuf};
 use num_rational::Ratio;
