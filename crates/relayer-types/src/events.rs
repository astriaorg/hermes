<<<<<<< HEAD
use std::{
    borrow::Cow,
    convert::TryFrom,
    fmt::{Display, Error as FmtError, Formatter},
    str::FromStr,
};
=======
use std::borrow::Cow;
use std::fmt::{Display, Error as FmtError, Formatter};
use std::str::FromStr;
>>>>>>> e26d356a

use flex_error::{define_error, TraceError};
use serde_derive::{Deserialize, Serialize};
use tendermint::abci;

<<<<<<< HEAD
use crate::{
    applications::{
        ics29_fee::{
            error::Error as FeeError,
            events::{DistributeFeePacket, IncentivizedPacket},
        },
        ics31_icq::{error::Error as QueryPacketError, events::CrossChainQueryPacket},
    },
    core::{
        ics02_client::{error as client_error, events as ClientEvents, events::NewBlock},
        ics03_connection::{
            error as connection_error, events as ConnectionEvents,
            events::Attributes as ConnectionAttributes,
        },
        ics04_channel::{
            error as channel_error, events as ChannelEvents,
            events::Attributes as ChannelAttributes, packet::Packet,
        },
        ics24_host::error::ValidationError,
    },
    timestamp::ParseTimestampError,
    utils::pretty::PrettySlice,
};
=======
use crate::applications::ics29_fee::error::Error as FeeError;
use crate::applications::ics29_fee::events::{DistributeFeePacket, IncentivizedPacket};
use crate::applications::ics31_icq::error::Error as QueryPacketError;
use crate::applications::ics31_icq::events::CrossChainQueryPacket;
use crate::core::ics02_client::error as client_error;
use crate::core::ics02_client::events as ClientEvents;
use crate::core::ics02_client::events::NewBlock;
use crate::core::ics03_connection::error as connection_error;
use crate::core::ics03_connection::events as ConnectionEvents;
use crate::core::ics03_connection::events::Attributes as ConnectionAttributes;
use crate::core::ics04_channel::error as channel_error;
use crate::core::ics04_channel::events::Attributes as ChannelAttributes;
use crate::core::ics04_channel::events::{self as ChannelEvents, UpgradeAttributes};
use crate::core::ics04_channel::packet::Packet;
use crate::core::ics24_host::error::ValidationError;
use crate::timestamp::ParseTimestampError;
use crate::utils::pretty::PrettySlice;
>>>>>>> e26d356a

define_error! {
    Error {
        Height
            | _ | { "error parsing height" },

        Parse
            [ ValidationError ]
            | _ | { "parse error" },

        Client
            [ client_error::Error ]
            | _ | { "ICS02 client error" },

        Connection
            [ connection_error::Error ]
            | _ | { "connection error" },

        Channel
            [ channel_error::Error ]
            | _ | { "channel error" },

        Fee
            [ FeeError ]
            | _ | { "fee error" },

        CrossChainQuery
            [ QueryPacketError ]
            | _ | { "cross chain query error" },

        Timestamp
            [ ParseTimestampError ]
            | _ | { "error parsing timestamp" },

        MissingKey
            { key: String }
            | e | { format_args!("missing event key {}", e.key) },

        Decode
            [ TraceError<prost::DecodeError> ]
            | _ | { "error decoding protobuf" },

        InvalidPacketData
            { data: String }
            | e | { format_args!("error decoding hex-encoded packet data: {}", e.data) },

        InvalidPacketAck
            { ack: String }
            | e | { format_args!("error decoding hex-encoded packet ack: {}", e.ack) },

        MissingActionString
            | _ | { "missing action string" },

        IncorrectEventType
            { event: String }
            | e | { format_args!("incorrect event type: {}", e.event) },

        MalformedModuleEvent
            { event: ModuleEvent }
            | e | { format_args!("module event cannot use core event types: {:?}", e.event) },

        UnsupportedAbciEvent
            {event_type: String}
            |e| { format_args!("Unable to parse abci event type '{}' into IbcEvent", e.event_type)}
    }
}

/// Events whose data is not included in the app state and must be extracted using tendermint RPCs
/// (i.e. /tx_search or /block_search)
#[derive(Debug, Clone, Deserialize, Serialize)]
pub enum WithBlockDataType {
    CreateClient,
    UpdateClient,
    SendPacket,
    WriteAck,
}

impl WithBlockDataType {
    pub fn as_str(&self) -> &'static str {
        match *self {
            WithBlockDataType::CreateClient => "create_client",
            WithBlockDataType::UpdateClient => "update_client",
            WithBlockDataType::SendPacket => "send_packet",
            WithBlockDataType::WriteAck => "write_acknowledgement",
        }
    }
}

const NEW_BLOCK_EVENT: &str = "new_block";
const EMPTY_EVENT: &str = "empty";
const CHAIN_ERROR_EVENT: &str = "chain_error";
const APP_MODULE_EVENT: &str = "app_module";
/// Client event types
const CREATE_CLIENT_EVENT: &str = "create_client";
const UPDATE_CLIENT_EVENT: &str = "update_client";
const CLIENT_MISBEHAVIOUR_EVENT: &str = "client_misbehaviour";
const UPGRADE_CLIENT_EVENT: &str = "upgrade_client";
/// Connection event types
const CONNECTION_INIT_EVENT: &str = "connection_open_init";
const CONNECTION_TRY_EVENT: &str = "connection_open_try";
const CONNECTION_ACK_EVENT: &str = "connection_open_ack";
const CONNECTION_CONFIRM_EVENT: &str = "connection_open_confirm";
/// Channel event types
const CHANNEL_OPEN_INIT_EVENT: &str = "channel_open_init";
const CHANNEL_OPEN_TRY_EVENT: &str = "channel_open_try";
const CHANNEL_OPEN_ACK_EVENT: &str = "channel_open_ack";
const CHANNEL_OPEN_CONFIRM_EVENT: &str = "channel_open_confirm";
const CHANNEL_CLOSE_INIT_EVENT: &str = "channel_close_init";
const CHANNEL_CLOSE_CONFIRM_EVENT: &str = "channel_close_confirm";
/// Channel upgrade event types
const CHANNEL_UPGRADE_INIT_EVENT: &str = "channel_upgrade_init";
const CHANNEL_UPGRADE_TRY_EVENT: &str = "channel_upgrade_try";
const CHANNEL_UPGRADE_ACK_EVENT: &str = "channel_upgrade_ack";
const CHANNEL_UPGRADE_CONFIRM_EVENT: &str = "channel_upgrade_confirm";
const CHANNEL_UPGRADE_OPEN_EVENT: &str = "channel_upgrade_open";
const CHANNEL_UPGRADE_CANCEL_EVENT: &str = "channel_upgrade_cancelled";
const CHANNEL_UPGRADE_TIMEOUT_EVENT: &str = "channel_upgrade_timeout";
const CHANNEL_UPGRADE_ERROR_EVENT: &str = "channel_upgrade_error";
/// Packet event types
const SEND_PACKET_EVENT: &str = "send_packet";
const RECEIVE_PACKET_EVENT: &str = "receive_packet";
const WRITE_ACK_EVENT: &str = "write_acknowledgement";
const ACK_PACKET_EVENT: &str = "acknowledge_packet";
const TIMEOUT_EVENT: &str = "timeout_packet";
const TIMEOUT_ON_CLOSE_EVENT: &str = "timeout_packet_on_close";
const INCENTIVIZED_PACKET_EVENT: &str = "incentivized_ibc_packet";
/// CrossChainQuery event type
const CROSS_CHAIN_QUERY_PACKET_EVENT: &str = "cross_chain_query";
/// Distribution fee event type
const DISTRIBUTION_FEE_PACKET_EVENT: &str = "distribute_fee";

/// Events types
#[derive(Debug, Clone, Deserialize, Serialize, PartialEq, Eq)]
pub enum IbcEventType {
    NewBlock,
    CreateClient,
    UpdateClient,
    UpgradeClient,
    ClientMisbehaviour,
    OpenInitConnection,
    OpenTryConnection,
    OpenAckConnection,
    OpenConfirmConnection,
    OpenInitChannel,
    OpenTryChannel,
    OpenAckChannel,
    OpenConfirmChannel,
    CloseInitChannel,
    CloseConfirmChannel,
    UpgradeInitChannel,
    UpgradeTryChannel,
    UpgradeAckChannel,
    UpgradeConfirmChannel,
    UpgradeOpenChannel,
    UpgradeCancelChannel,
    UpgradeTimeoutChannel,
    UpgradeErrorChannel,
    SendPacket,
    ReceivePacket,
    WriteAck,
    AckPacket,
    Timeout,
    TimeoutOnClose,
    IncentivizedPacket,
    CrossChainQuery,
    AppModule,
    Empty,
    ChainError,
    DistributionFee,
}

impl IbcEventType {
    pub fn as_str(&self) -> &'static str {
        match *self {
            IbcEventType::NewBlock => NEW_BLOCK_EVENT,
            IbcEventType::CreateClient => CREATE_CLIENT_EVENT,
            IbcEventType::UpdateClient => UPDATE_CLIENT_EVENT,
            IbcEventType::UpgradeClient => UPGRADE_CLIENT_EVENT,
            IbcEventType::ClientMisbehaviour => CLIENT_MISBEHAVIOUR_EVENT,
            IbcEventType::OpenInitConnection => CONNECTION_INIT_EVENT,
            IbcEventType::OpenTryConnection => CONNECTION_TRY_EVENT,
            IbcEventType::OpenAckConnection => CONNECTION_ACK_EVENT,
            IbcEventType::OpenConfirmConnection => CONNECTION_CONFIRM_EVENT,
            IbcEventType::OpenInitChannel => CHANNEL_OPEN_INIT_EVENT,
            IbcEventType::OpenTryChannel => CHANNEL_OPEN_TRY_EVENT,
            IbcEventType::OpenAckChannel => CHANNEL_OPEN_ACK_EVENT,
            IbcEventType::OpenConfirmChannel => CHANNEL_OPEN_CONFIRM_EVENT,
            IbcEventType::CloseInitChannel => CHANNEL_CLOSE_INIT_EVENT,
            IbcEventType::CloseConfirmChannel => CHANNEL_CLOSE_CONFIRM_EVENT,
            IbcEventType::UpgradeInitChannel => CHANNEL_UPGRADE_INIT_EVENT,
            IbcEventType::UpgradeTryChannel => CHANNEL_UPGRADE_TRY_EVENT,
            IbcEventType::UpgradeAckChannel => CHANNEL_UPGRADE_ACK_EVENT,
            IbcEventType::UpgradeConfirmChannel => CHANNEL_UPGRADE_CONFIRM_EVENT,
            IbcEventType::UpgradeOpenChannel => CHANNEL_UPGRADE_OPEN_EVENT,
            IbcEventType::UpgradeCancelChannel => CHANNEL_UPGRADE_CANCEL_EVENT,
            IbcEventType::UpgradeTimeoutChannel => CHANNEL_UPGRADE_TIMEOUT_EVENT,
            IbcEventType::UpgradeErrorChannel => CHANNEL_UPGRADE_ERROR_EVENT,
            IbcEventType::SendPacket => SEND_PACKET_EVENT,
            IbcEventType::ReceivePacket => RECEIVE_PACKET_EVENT,
            IbcEventType::WriteAck => WRITE_ACK_EVENT,
            IbcEventType::AckPacket => ACK_PACKET_EVENT,
            IbcEventType::Timeout => TIMEOUT_EVENT,
            IbcEventType::TimeoutOnClose => TIMEOUT_ON_CLOSE_EVENT,
            IbcEventType::IncentivizedPacket => INCENTIVIZED_PACKET_EVENT,
            IbcEventType::CrossChainQuery => CROSS_CHAIN_QUERY_PACKET_EVENT,
            IbcEventType::AppModule => APP_MODULE_EVENT,
            IbcEventType::Empty => EMPTY_EVENT,
            IbcEventType::ChainError => CHAIN_ERROR_EVENT,
            IbcEventType::DistributionFee => DISTRIBUTION_FEE_PACKET_EVENT,
        }
    }
}

impl FromStr for IbcEventType {
    type Err = Error;

    fn from_str(s: &str) -> Result<Self, Self::Err> {
        match s {
            NEW_BLOCK_EVENT => Ok(IbcEventType::NewBlock),
            CREATE_CLIENT_EVENT => Ok(IbcEventType::CreateClient),
            UPDATE_CLIENT_EVENT => Ok(IbcEventType::UpdateClient),
            UPGRADE_CLIENT_EVENT => Ok(IbcEventType::UpgradeClient),
            CLIENT_MISBEHAVIOUR_EVENT => Ok(IbcEventType::ClientMisbehaviour),
            CONNECTION_INIT_EVENT => Ok(IbcEventType::OpenInitConnection),
            CONNECTION_TRY_EVENT => Ok(IbcEventType::OpenTryConnection),
            CONNECTION_ACK_EVENT => Ok(IbcEventType::OpenAckConnection),
            CONNECTION_CONFIRM_EVENT => Ok(IbcEventType::OpenConfirmConnection),
            CHANNEL_OPEN_INIT_EVENT => Ok(IbcEventType::OpenInitChannel),
            CHANNEL_OPEN_TRY_EVENT => Ok(IbcEventType::OpenTryChannel),
            CHANNEL_OPEN_ACK_EVENT => Ok(IbcEventType::OpenAckChannel),
            CHANNEL_OPEN_CONFIRM_EVENT => Ok(IbcEventType::OpenConfirmChannel),
            CHANNEL_CLOSE_INIT_EVENT => Ok(IbcEventType::CloseInitChannel),
            CHANNEL_CLOSE_CONFIRM_EVENT => Ok(IbcEventType::CloseConfirmChannel),
            CHANNEL_UPGRADE_INIT_EVENT => Ok(IbcEventType::UpgradeInitChannel),
            CHANNEL_UPGRADE_TRY_EVENT => Ok(IbcEventType::UpgradeTryChannel),
            CHANNEL_UPGRADE_ACK_EVENT => Ok(IbcEventType::UpgradeAckChannel),
            CHANNEL_UPGRADE_CONFIRM_EVENT => Ok(IbcEventType::UpgradeConfirmChannel),
            CHANNEL_UPGRADE_OPEN_EVENT => Ok(IbcEventType::UpgradeOpenChannel),
            CHANNEL_UPGRADE_CANCEL_EVENT => Ok(IbcEventType::UpgradeCancelChannel),
            CHANNEL_UPGRADE_TIMEOUT_EVENT => Ok(IbcEventType::UpgradeTimeoutChannel),
            CHANNEL_UPGRADE_ERROR_EVENT => Ok(IbcEventType::UpgradeErrorChannel),
            SEND_PACKET_EVENT => Ok(IbcEventType::SendPacket),
            RECEIVE_PACKET_EVENT => Ok(IbcEventType::ReceivePacket),
            WRITE_ACK_EVENT => Ok(IbcEventType::WriteAck),
            ACK_PACKET_EVENT => Ok(IbcEventType::AckPacket),
            TIMEOUT_EVENT => Ok(IbcEventType::Timeout),
            TIMEOUT_ON_CLOSE_EVENT => Ok(IbcEventType::TimeoutOnClose),
            INCENTIVIZED_PACKET_EVENT => Ok(IbcEventType::IncentivizedPacket),
            CROSS_CHAIN_QUERY_PACKET_EVENT => Ok(IbcEventType::CrossChainQuery),
            EMPTY_EVENT => Ok(IbcEventType::Empty),
            CHAIN_ERROR_EVENT => Ok(IbcEventType::ChainError),
            DISTRIBUTION_FEE_PACKET_EVENT => Ok(IbcEventType::DistributionFee),
            // from_str() for `APP_MODULE_EVENT` MUST fail because a `ModuleEvent`'s type isn't constant
            _ => Err(Error::incorrect_event_type(s.to_string())),
        }
    }
}

/// Events created by the IBC component of a chain, destined for a relayer.
#[derive(Debug, Clone, Serialize)]
pub enum IbcEvent {
    NewBlock(NewBlock),

    CreateClient(ClientEvents::CreateClient),
    UpdateClient(ClientEvents::UpdateClient),
    UpgradeClient(ClientEvents::UpgradeClient),
    ClientMisbehaviour(ClientEvents::ClientMisbehaviour),

    OpenInitConnection(ConnectionEvents::OpenInit),
    OpenTryConnection(ConnectionEvents::OpenTry),
    OpenAckConnection(ConnectionEvents::OpenAck),
    OpenConfirmConnection(ConnectionEvents::OpenConfirm),

    OpenInitChannel(ChannelEvents::OpenInit),
    OpenTryChannel(ChannelEvents::OpenTry),
    OpenAckChannel(ChannelEvents::OpenAck),
    OpenConfirmChannel(ChannelEvents::OpenConfirm),
    CloseInitChannel(ChannelEvents::CloseInit),
    CloseConfirmChannel(ChannelEvents::CloseConfirm),
    UpgradeInitChannel(ChannelEvents::UpgradeInit),
    UpgradeTryChannel(ChannelEvents::UpgradeTry),
    UpgradeAckChannel(ChannelEvents::UpgradeAck),
    UpgradeConfirmChannel(ChannelEvents::UpgradeConfirm),
    UpgradeOpenChannel(ChannelEvents::UpgradeOpen),
    UpgradeCancelChannel(ChannelEvents::UpgradeCancel),
    UpgradeTimeoutChannel(ChannelEvents::UpgradeTimeout),
    UpgradeErrorChannel(ChannelEvents::UpgradeError),

    SendPacket(ChannelEvents::SendPacket),
    ReceivePacket(ChannelEvents::ReceivePacket),
    WriteAcknowledgement(ChannelEvents::WriteAcknowledgement),
    AcknowledgePacket(ChannelEvents::AcknowledgePacket),
    TimeoutPacket(ChannelEvents::TimeoutPacket),
    TimeoutOnClosePacket(ChannelEvents::TimeoutOnClosePacket),

    IncentivizedPacket(IncentivizedPacket),
    CrossChainQueryPacket(CrossChainQueryPacket),

    DistributeFeePacket(DistributeFeePacket),

    AppModule(ModuleEvent),

    ChainError(String), // Special event, signifying an error on CheckTx or DeliverTx
}

impl Display for IbcEvent {
    fn fmt(&self, f: &mut Formatter<'_>) -> Result<(), FmtError> {
        match self {
            IbcEvent::NewBlock(ev) => write!(f, "NewBlock({})", ev.height),

            IbcEvent::CreateClient(ev) => write!(f, "CreateClient({ev})"),
            IbcEvent::UpdateClient(ev) => write!(f, "UpdateClient({ev})"),
            IbcEvent::UpgradeClient(ev) => write!(f, "UpgradeClient({ev})"),
            IbcEvent::ClientMisbehaviour(ev) => write!(f, "ClientMisbehaviour({ev})"),

            IbcEvent::OpenInitConnection(ev) => write!(f, "OpenInitConnection({ev})"),
            IbcEvent::OpenTryConnection(ev) => write!(f, "OpenTryConnection({ev})"),
            IbcEvent::OpenAckConnection(ev) => write!(f, "OpenAckConnection({ev})"),
            IbcEvent::OpenConfirmConnection(ev) => write!(f, "OpenConfirmConnection({ev})"),

            IbcEvent::OpenInitChannel(ev) => write!(f, "OpenInitChannel({ev})"),
            IbcEvent::OpenTryChannel(ev) => write!(f, "OpenTryChannel({ev})"),
            IbcEvent::OpenAckChannel(ev) => write!(f, "OpenAckChannel({ev})"),
            IbcEvent::OpenConfirmChannel(ev) => write!(f, "OpenConfirmChannel({ev})"),
            IbcEvent::CloseInitChannel(ev) => write!(f, "CloseInitChannel({ev})"),
            IbcEvent::CloseConfirmChannel(ev) => write!(f, "CloseConfirmChannel({ev})"),
            IbcEvent::UpgradeInitChannel(ev) => write!(f, "UpgradeInitChannel({ev})"),
            IbcEvent::UpgradeTryChannel(ev) => write!(f, "UpgradeTryChannel({ev})"),
            IbcEvent::UpgradeAckChannel(ev) => write!(f, "UpgradeAckChannel({ev})"),
            IbcEvent::UpgradeConfirmChannel(ev) => write!(f, "UpgradeConfirmChannel({ev})"),
            IbcEvent::UpgradeOpenChannel(ev) => write!(f, "UpgradeOpenChannel({ev})"),
            IbcEvent::UpgradeCancelChannel(ev) => write!(f, "UpgradeCancelChannel({ev})"),
            IbcEvent::UpgradeTimeoutChannel(ev) => write!(f, "UpgradeTimeoutChannel({ev})"),
            IbcEvent::UpgradeErrorChannel(ev) => write!(f, "UpgradeErrorChannel({ev})"),

            IbcEvent::SendPacket(ev) => write!(f, "SendPacket({ev})"),
            IbcEvent::ReceivePacket(ev) => write!(f, "ReceivePacket({ev})"),
            IbcEvent::WriteAcknowledgement(ev) => write!(f, "WriteAcknowledgement({ev})"),
            IbcEvent::AcknowledgePacket(ev) => write!(f, "AcknowledgePacket({ev})"),
            IbcEvent::TimeoutPacket(ev) => write!(f, "TimeoutPacket({ev})"),
            IbcEvent::TimeoutOnClosePacket(ev) => write!(f, "TimeoutOnClosePacket({ev})"),

            IbcEvent::IncentivizedPacket(ev) => write!(f, "IncenvitizedPacket({ev:?}"),
            IbcEvent::CrossChainQueryPacket(ev) => write!(f, "CrosschainPacket({ev:?})"),

            IbcEvent::DistributeFeePacket(ev) => write!(f, "DistributionFeePacket({ev:?})"),

            IbcEvent::AppModule(ev) => write!(f, "AppModule({ev})"),

            IbcEvent::ChainError(ev) => write!(f, "ChainError({ev})"),
        }
    }
}

impl IbcEvent {
    pub fn to_json(&self) -> String {
        match serde_json::to_string(self) {
            Ok(value) => value,
            Err(_) => format!("{self:?}"), // Fallback to debug printing
        }
    }

    pub fn event_type(&self) -> IbcEventType {
        match self {
            IbcEvent::NewBlock(_) => IbcEventType::NewBlock,
            IbcEvent::CreateClient(_) => IbcEventType::CreateClient,
            IbcEvent::UpdateClient(_) => IbcEventType::UpdateClient,
            IbcEvent::ClientMisbehaviour(_) => IbcEventType::ClientMisbehaviour,
            IbcEvent::UpgradeClient(_) => IbcEventType::UpgradeClient,
            IbcEvent::OpenInitConnection(_) => IbcEventType::OpenInitConnection,
            IbcEvent::OpenTryConnection(_) => IbcEventType::OpenTryConnection,
            IbcEvent::OpenAckConnection(_) => IbcEventType::OpenAckConnection,
            IbcEvent::OpenConfirmConnection(_) => IbcEventType::OpenConfirmConnection,
            IbcEvent::OpenInitChannel(_) => IbcEventType::OpenInitChannel,
            IbcEvent::OpenTryChannel(_) => IbcEventType::OpenTryChannel,
            IbcEvent::OpenAckChannel(_) => IbcEventType::OpenAckChannel,
            IbcEvent::OpenConfirmChannel(_) => IbcEventType::OpenConfirmChannel,
            IbcEvent::CloseInitChannel(_) => IbcEventType::CloseInitChannel,
            IbcEvent::CloseConfirmChannel(_) => IbcEventType::CloseConfirmChannel,
            IbcEvent::UpgradeInitChannel(_) => IbcEventType::UpgradeInitChannel,
            IbcEvent::UpgradeTryChannel(_) => IbcEventType::UpgradeTryChannel,
            IbcEvent::UpgradeAckChannel(_) => IbcEventType::UpgradeAckChannel,
            IbcEvent::UpgradeConfirmChannel(_) => IbcEventType::UpgradeConfirmChannel,
            IbcEvent::UpgradeOpenChannel(_) => IbcEventType::UpgradeOpenChannel,
            IbcEvent::UpgradeCancelChannel(_) => IbcEventType::UpgradeCancelChannel,
            IbcEvent::UpgradeTimeoutChannel(_) => IbcEventType::UpgradeTimeoutChannel,
            IbcEvent::UpgradeErrorChannel(_) => IbcEventType::UpgradeErrorChannel,
            IbcEvent::SendPacket(_) => IbcEventType::SendPacket,
            IbcEvent::ReceivePacket(_) => IbcEventType::ReceivePacket,
            IbcEvent::WriteAcknowledgement(_) => IbcEventType::WriteAck,
            IbcEvent::AcknowledgePacket(_) => IbcEventType::AckPacket,
            IbcEvent::TimeoutPacket(_) => IbcEventType::Timeout,
            IbcEvent::TimeoutOnClosePacket(_) => IbcEventType::TimeoutOnClose,
            IbcEvent::IncentivizedPacket(_) => IbcEventType::IncentivizedPacket,
            IbcEvent::CrossChainQueryPacket(_) => IbcEventType::CrossChainQuery,
            IbcEvent::DistributeFeePacket(_) => IbcEventType::DistributionFee,
            IbcEvent::AppModule(_) => IbcEventType::AppModule,
            IbcEvent::ChainError(_) => IbcEventType::ChainError,
        }
    }

    pub fn channel_attributes(self) -> Option<ChannelAttributes> {
        match self {
            IbcEvent::OpenInitChannel(ev) => Some(ev.into()),
            IbcEvent::OpenTryChannel(ev) => Some(ev.into()),
            IbcEvent::OpenAckChannel(ev) => Some(ev.into()),
            IbcEvent::OpenConfirmChannel(ev) => Some(ev.into()),
            _ => None,
        }
    }

    pub fn channel_upgrade_attributes(self) -> Option<UpgradeAttributes> {
        match self {
            IbcEvent::UpgradeInitChannel(ev) => Some(ev.into()),
            IbcEvent::UpgradeTryChannel(ev) => Some(ev.into()),
            IbcEvent::UpgradeAckChannel(ev) => Some(ev.into()),
            IbcEvent::UpgradeConfirmChannel(ev) => Some(ev.into()),
            IbcEvent::UpgradeOpenChannel(ev) => Some(ev.into()),
            IbcEvent::UpgradeCancelChannel(ev) => Some(ev.into()),
            IbcEvent::UpgradeTimeoutChannel(ev) => Some(ev.into()),
            IbcEvent::UpgradeErrorChannel(ev) => Some(ev.into()),
            _ => None,
        }
    }

    pub fn connection_attributes(&self) -> Option<&ConnectionAttributes> {
        match self {
            IbcEvent::OpenInitConnection(ev) => Some(ev.attributes()),
            IbcEvent::OpenTryConnection(ev) => Some(ev.attributes()),
            IbcEvent::OpenAckConnection(ev) => Some(ev.attributes()),
            IbcEvent::OpenConfirmConnection(ev) => Some(ev.attributes()),
            _ => None,
        }
    }

    pub fn packet(&self) -> Option<&Packet> {
        match self {
            IbcEvent::SendPacket(ev) => Some(&ev.packet),
            IbcEvent::ReceivePacket(ev) => Some(&ev.packet),
            IbcEvent::WriteAcknowledgement(ev) => Some(&ev.packet),
            IbcEvent::AcknowledgePacket(ev) => Some(&ev.packet),
            IbcEvent::TimeoutPacket(ev) => Some(&ev.packet),
            IbcEvent::TimeoutOnClosePacket(ev) => Some(&ev.packet),
            _ => None,
        }
    }

    pub fn cross_chain_query_packet(&self) -> Option<&CrossChainQueryPacket> {
        match self {
            IbcEvent::CrossChainQueryPacket(ev) => Some(ev),
            _ => None,
        }
    }

    pub fn ack(&self) -> Option<&[u8]> {
        match self {
            IbcEvent::WriteAcknowledgement(ev) => Some(&ev.ack),
            _ => None,
        }
    }
}

#[derive(Debug, PartialEq, Eq)]
pub struct InvalidModuleId;

#[derive(Clone, Debug, PartialEq, Eq, PartialOrd, Ord, Deserialize, Serialize)]
pub struct ModuleId(String);

impl ModuleId {
    pub fn new(s: Cow<'_, str>) -> Result<Self, InvalidModuleId> {
        if !s.trim().is_empty() && s.chars().all(char::is_alphanumeric) {
            Ok(Self(s.into_owned()))
        } else {
            Err(InvalidModuleId)
        }
    }
}

impl Display for ModuleId {
    fn fmt(&self, f: &mut Formatter<'_>) -> Result<(), FmtError> {
        write!(f, "{}", self.0)
    }
}

impl FromStr for ModuleId {
    type Err = InvalidModuleId;

    fn from_str(s: &str) -> Result<Self, Self::Err> {
        Self::new(Cow::Borrowed(s))
    }
}

#[derive(Debug, Clone, Serialize, PartialEq, Eq)]
pub struct ModuleEvent {
    pub kind: String,
    pub module_name: ModuleId,
    pub attributes: Vec<ModuleEventAttribute>,
}

impl Display for ModuleEvent {
    fn fmt(&self, f: &mut Formatter<'_>) -> Result<(), FmtError> {
        write!(
            f,
            "ModuleEvent {{ kind: {}, module_name: {}, attributes: {} }}",
            self.kind,
            self.module_name,
            PrettySlice(&self.attributes)
        )
    }
}

impl TryFrom<ModuleEvent> for abci::Event {
    type Error = Error;

    fn try_from(event: ModuleEvent) -> Result<Self, Self::Error> {
        if IbcEventType::from_str(event.kind.as_str()).is_ok() {
            return Err(Error::malformed_module_event(event));
        }

        let attributes = event.attributes.into_iter().map(Into::into).collect();
        Ok(Self {
            kind: event.kind,
            attributes,
        })
    }
}

impl From<ModuleEvent> for IbcEvent {
    fn from(e: ModuleEvent) -> Self {
        IbcEvent::AppModule(e)
    }
}

#[derive(Debug, Clone, Deserialize, Serialize, PartialEq, Eq)]
pub struct ModuleEventAttribute {
    pub key: String,
    pub value: String,
}

impl Display for ModuleEventAttribute {
    fn fmt(&self, f: &mut Formatter<'_>) -> Result<(), FmtError> {
        write!(
            f,
            "ModuleEventAttribute {{ key: {}, value: {} }}",
            self.key, self.value
        )
    }
}

impl<K: ToString, V: ToString> From<(K, V)> for ModuleEventAttribute {
    fn from((k, v): (K, V)) -> Self {
        Self {
            key: k.to_string(),
            value: v.to_string(),
        }
    }
}

impl From<ModuleEventAttribute> for abci::EventAttribute {
    fn from(attr: ModuleEventAttribute) -> Self {
        (attr.key, attr.value).into()
    }
}<|MERGE_RESOLUTION|>--- conflicted
+++ resolved
@@ -1,45 +1,11 @@
-<<<<<<< HEAD
-use std::{
-    borrow::Cow,
-    convert::TryFrom,
-    fmt::{Display, Error as FmtError, Formatter},
-    str::FromStr,
-};
-=======
 use std::borrow::Cow;
 use std::fmt::{Display, Error as FmtError, Formatter};
 use std::str::FromStr;
->>>>>>> e26d356a
 
 use flex_error::{define_error, TraceError};
 use serde_derive::{Deserialize, Serialize};
 use tendermint::abci;
 
-<<<<<<< HEAD
-use crate::{
-    applications::{
-        ics29_fee::{
-            error::Error as FeeError,
-            events::{DistributeFeePacket, IncentivizedPacket},
-        },
-        ics31_icq::{error::Error as QueryPacketError, events::CrossChainQueryPacket},
-    },
-    core::{
-        ics02_client::{error as client_error, events as ClientEvents, events::NewBlock},
-        ics03_connection::{
-            error as connection_error, events as ConnectionEvents,
-            events::Attributes as ConnectionAttributes,
-        },
-        ics04_channel::{
-            error as channel_error, events as ChannelEvents,
-            events::Attributes as ChannelAttributes, packet::Packet,
-        },
-        ics24_host::error::ValidationError,
-    },
-    timestamp::ParseTimestampError,
-    utils::pretty::PrettySlice,
-};
-=======
 use crate::applications::ics29_fee::error::Error as FeeError;
 use crate::applications::ics29_fee::events::{DistributeFeePacket, IncentivizedPacket};
 use crate::applications::ics31_icq::error::Error as QueryPacketError;
@@ -57,7 +23,6 @@
 use crate::core::ics24_host::error::ValidationError;
 use crate::timestamp::ParseTimestampError;
 use crate::utils::pretty::PrettySlice;
->>>>>>> e26d356a
 
 define_error! {
     Error {
