--- conflicted
+++ resolved
@@ -1,12 +1,4 @@
-<<<<<<< HEAD
-use std::{
-    convert::TryFrom,
-    str::FromStr,
-    string::{String, ToString},
-};
-=======
 use std::str::FromStr;
->>>>>>> e26d356a
 
 use ibc_proto::ibc::applications::transfer::v2::FungibleTokenPacketData as RawPacketData;
 use serde::{Deserialize, Serialize};
