use ibc_proto::{
    ibc::applications::interchain_accounts::controller::v1::MsgRegisterInterchainAccount as RawMsgRegisterInterchainAccount,
    Protobuf,
};
use serde::{Deserialize, Serialize};

<<<<<<< HEAD
use crate::{
    applications::ics27_ica::error::Error,
    core::{
        ics04_channel::version::Version,
        ics24_host::{error::ValidationError, identifier::ConnectionId},
    },
    signer::Signer,
    tx_msg::Msg,
};
=======
use ibc_proto::ibc::applications::interchain_accounts::controller::v1::MsgRegisterInterchainAccount as RawMsgRegisterInterchainAccount;
use ibc_proto::Protobuf;

use crate::applications::ics27_ica::error::Error;
use crate::core::ics04_channel::channel::Ordering;
use crate::core::ics04_channel::version::Version;
use crate::core::ics24_host::error::ValidationError;
use crate::core::ics24_host::identifier::ConnectionId;
use crate::signer::Signer;
use crate::tx_msg::Msg;
>>>>>>> e26d356a

pub const TYPE_URL: &str =
    "/ibc.applications.interchain_accounts.controller.v1.MsgRegisterInterchainAccount";

#[derive(Clone, Debug, PartialEq, Eq, Serialize, Deserialize)]
pub struct MsgRegisterInterchainAccount {
    pub owner: Signer,
    pub connection_id: ConnectionId,
    pub version: Version,
    pub ordering: Ordering,
}

impl Msg for MsgRegisterInterchainAccount {
    type ValidationError = ValidationError;
    type Raw = RawMsgRegisterInterchainAccount;

    fn route(&self) -> String {
        crate::keys::ROUTER_KEY.to_string()
    }

    fn type_url(&self) -> String {
        TYPE_URL.to_string()
    }
}

impl Protobuf<RawMsgRegisterInterchainAccount> for MsgRegisterInterchainAccount {}

impl TryFrom<RawMsgRegisterInterchainAccount> for MsgRegisterInterchainAccount {
    type Error = Error;

    fn try_from(value: RawMsgRegisterInterchainAccount) -> Result<Self, Self::Error> {
        Ok(MsgRegisterInterchainAccount {
            owner: value.owner.parse().map_err(Error::owner)?,
            connection_id: value
                .connection_id
                .parse()
                .map_err(Error::invalid_connection_identifier)?,
            version: value.version.into(),
            ordering: Ordering::from_i32(value.ordering)
                .map_err(|_| Error::invalid_ordering(value.ordering))?,
        })
    }
}

impl From<MsgRegisterInterchainAccount> for RawMsgRegisterInterchainAccount {
    fn from(value: MsgRegisterInterchainAccount) -> Self {
        RawMsgRegisterInterchainAccount {
            owner: value.owner.to_string(),
            connection_id: value.connection_id.to_string(),
            version: value.version.to_string(),
            ordering: value.ordering as i32,
        }
    }
}

#[allow(clippy::derive_partial_eq_without_eq)]
#[derive(Clone, PartialEq, prost::Message)]
pub struct LegacyRawMsgRegisterInterchainAccount {
    #[prost(string, tag = "1")]
    pub owner: String,
    #[prost(string, tag = "2")]
    pub connection_id: String,
    #[prost(string, tag = "3")]
    pub version: String,
}

#[derive(Clone, Debug, PartialEq, Eq, Serialize, Deserialize)]
pub struct LegacyMsgRegisterInterchainAccount {
    pub owner: Signer,
    pub connection_id: ConnectionId,
    pub version: Version,
}

impl Msg for LegacyMsgRegisterInterchainAccount {
    type ValidationError = ValidationError;
    type Raw = LegacyRawMsgRegisterInterchainAccount;

    fn route(&self) -> String {
        crate::keys::ROUTER_KEY.to_string()
    }

    fn type_url(&self) -> String {
        TYPE_URL.to_string()
    }
}

impl Protobuf<LegacyRawMsgRegisterInterchainAccount> for LegacyMsgRegisterInterchainAccount {}

impl TryFrom<LegacyRawMsgRegisterInterchainAccount> for LegacyMsgRegisterInterchainAccount {
    type Error = Error;

    fn try_from(value: LegacyRawMsgRegisterInterchainAccount) -> Result<Self, Self::Error> {
        Ok(LegacyMsgRegisterInterchainAccount {
            owner: value.owner.parse().map_err(Error::owner)?,
            connection_id: value
                .connection_id
                .parse()
                .map_err(Error::invalid_connection_identifier)?,
            version: value.version.into(),
        })
    }
}

impl From<LegacyMsgRegisterInterchainAccount> for LegacyRawMsgRegisterInterchainAccount {
    fn from(value: LegacyMsgRegisterInterchainAccount) -> Self {
        LegacyRawMsgRegisterInterchainAccount {
            owner: value.owner.to_string(),
            connection_id: value.connection_id.to_string(),
            version: value.version.to_string(),
        }
    }
}<|MERGE_RESOLUTION|>--- conflicted
+++ resolved
@@ -3,20 +3,6 @@
     Protobuf,
 };
 use serde::{Deserialize, Serialize};
-
-<<<<<<< HEAD
-use crate::{
-    applications::ics27_ica::error::Error,
-    core::{
-        ics04_channel::version::Version,
-        ics24_host::{error::ValidationError, identifier::ConnectionId},
-    },
-    signer::Signer,
-    tx_msg::Msg,
-};
-=======
-use ibc_proto::ibc::applications::interchain_accounts::controller::v1::MsgRegisterInterchainAccount as RawMsgRegisterInterchainAccount;
-use ibc_proto::Protobuf;
 
 use crate::applications::ics27_ica::error::Error;
 use crate::core::ics04_channel::channel::Ordering;
@@ -25,7 +11,6 @@
 use crate::core::ics24_host::identifier::ConnectionId;
 use crate::signer::Signer;
 use crate::tx_msg::Msg;
->>>>>>> e26d356a
 
 pub const TYPE_URL: &str =
     "/ibc.applications.interchain_accounts.controller.v1.MsgRegisterInterchainAccount";
