--- conflicted
+++ resolved
@@ -2,15 +2,8 @@
 
 use flex_error::{define_error, TraceError};
 use itertools::Itertools;
-<<<<<<< HEAD
-use reqwest;
-use serde_json;
-use tendermint_rpc;
-use tokio::{task::JoinError, time::error::Elapsed};
-=======
 use tokio::task::JoinError;
 use tokio::time::error::Elapsed;
->>>>>>> e26d356a
 
 define_error! {
     RegistryError {
