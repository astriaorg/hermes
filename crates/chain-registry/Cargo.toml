--- conflicted
+++ resolved
@@ -12,22 +12,6 @@
 """
 
 [dependencies]
-<<<<<<< HEAD
-ibc-relayer-types = { version = "0.26.4", path = "../relayer-types" }
-ibc-proto         = { version = "0.41.0", features = ["serde"] }
-tendermint-rpc    = { version = "0.34.0", features = ["http-client", "websocket-client"] }
-
-async-trait = "0.1.72"
-flex-error  = { version = "0.4.4", default-features = false }
-futures     = { version = "0.3", features = ["executor"] }
-http        = "0.2"
-itertools   = "0.10.5"
-reqwest     = { version = "0.11.13", features = ["rustls-tls", "json"], default-features = false }
-serde       = "1.0.195"
-serde_json  = "1"
-tokio       = "1.17.0"
-tracing     = "0.1.36"
-=======
 ibc-relayer       = { workspace = true }
 ibc-relayer-types = { workspace = true }
 ibc-proto         = { workspace = true, features = ["serde"] }
@@ -42,5 +26,4 @@
 serde       = { workspace = true }
 serde_json  = { workspace = true }
 tokio       = { workspace = true }
-tracing     = { workspace = true }
->>>>>>> e26d356a
+tracing     = { workspace = true }