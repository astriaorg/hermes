--- conflicted
+++ resolved
@@ -1,23 +1,11 @@
 use core::time::Duration;
 
-<<<<<<< HEAD
-use abscissa_core::{clap::Parser, Command, Runnable};
-use ibc_relayer::{
-    chain::{
-        handle::ChainHandle,
-        requests::{IncludeProof, QueryClientStateRequest, QueryHeight},
-    },
-    connection::Connection,
-    foreign_client::ForeignClient,
-};
-=======
 use abscissa_core::clap::Parser;
 
 use ibc_relayer::chain::handle::ChainHandle;
 use ibc_relayer::chain::requests::{IncludeProof, QueryClientStateRequest, QueryHeight};
 use ibc_relayer::connection::Connection;
 use ibc_relayer::foreign_client::ForeignClient;
->>>>>>> e26d356a
 use ibc_relayer_types::core::ics24_host::identifier::{ChainId, ClientId};
 
 use crate::{
