<<<<<<< HEAD
use abscissa_core::{clap::Parser, Command, Runnable};
=======
use abscissa_core::clap::Parser;
use serde::{Deserialize, Serialize};

>>>>>>> e26d356a
use eyre::eyre;
use ibc_relayer::{
    chain::{
        handle::{BaseChainHandle, ChainHandle},
        requests::{
            IncludeProof, QueryChannelRequest, QueryClientStateRequest, QueryConnectionRequest,
            QueryHeight,
        },
    },
    client_state::AnyClientState,
    registry::Registry,
};
use ibc_relayer_types::{
    core::{
        ics03_connection::connection::ConnectionEnd,
        ics04_channel::channel::{ChannelEnd, State},
        ics24_host::identifier::{ChainId, ChannelId, ClientId, ConnectionId, PortId},
    },
    Height,
};
use serde::{Deserialize, Serialize};

use crate::{
    conclude::{exit_with_unrecoverable_error, Output},
    prelude::*,
};

#[derive(Clone, Command, Debug, Parser, PartialEq, Eq)]
pub struct QueryChannelEndsCmd {
    #[clap(
        long = "chain",
        required = true,
        value_name = "CHAIN_ID",
        help_heading = "REQUIRED",
        help = "Identifier of the chain to query"
    )]
    chain_id: ChainId,

    #[clap(
        long = "port",
        required = true,
        value_name = "PORT_ID",
        help_heading = "REQUIRED",
        help = "Identifier of the port to query"
    )]
    port_id: PortId,

    #[clap(
        long = "channel",
        visible_alias = "chan",
        required = true,
        value_name = "CHANNEL_ID",
        help_heading = "REQUIRED",
        help = "Identifier of the channel to query"
    )]
    channel_id: ChannelId,

    #[clap(
        long = "height",
        value_name = "HEIGHT",
        help = "Height of the state to query"
    )]
    height: Option<u64>,

    #[clap(
        long = "verbose",
        help = "Enable verbose output, displaying all details of channels, connections & clients"
    )]
    verbose: bool,
}

#[derive(Clone, Debug, Serialize, Deserialize)]
pub struct ChannelEnds {
    pub channel_end: ChannelEnd,
    pub connection_end: ConnectionEnd,
    pub client_state: AnyClientState,
    pub counterparty_channel_end: ChannelEnd,
    pub counterparty_connection_end: ConnectionEnd,
    pub counterparty_client_state: AnyClientState,
}

#[derive(Clone, Debug, Serialize, Deserialize)]
pub struct ChannelEndsSummary {
    chain_id: ChainId,
    client_id: ClientId,
    connection_id: ConnectionId,
    channel_id: ChannelId,
    port_id: PortId,

    counterparty_chain_id: ChainId,
    counterparty_client_id: ClientId,
    counterparty_connection_id: ConnectionId,
    counterparty_channel_id: ChannelId,
    counterparty_port_id: PortId,
}

fn do_run<Chain: ChainHandle>(cmd: &QueryChannelEndsCmd) -> eyre::Result<()> {
    let config = app_config();

    let QueryChannelEndsCmd {
        chain_id,
        port_id,
        channel_id,
        ..
    } = cmd;

    let mut registry = <Registry<Chain>>::new((*config).clone());
    let chain = registry.get_or_spawn(chain_id)?;

    let chain_height = match cmd.height {
        Some(height) => {
            Height::new(chain.id().version(), height).unwrap_or_else(exit_with_unrecoverable_error)
        }
        None => chain.query_latest_height()?,
    };

    let (channel_end, _) = chain.query_channel(
        QueryChannelRequest {
            port_id: port_id.clone(),
            channel_id: channel_id.clone(),
            height: QueryHeight::Specific(chain_height),
        },
        IncludeProof::No,
    )?;
    if channel_end.state_matches(&State::Uninitialized) {
        return Err(eyre!(
            "{}/{} on chain {} @ {:?} is uninitialized",
            port_id,
            channel_id,
            chain_id,
            chain_height
        ));
    }

    let connection_id = channel_end
        .connection_hops
        .first()
        .ok_or_else(|| {
            eyre!(
                "missing connection_hops for {}/{} on chain {} @ {:?}",
                port_id,
                channel_id,
                chain_id,
                chain_height
            )
        })?
        .clone();

    let (connection_end, _) = chain.query_connection(
        QueryConnectionRequest {
            connection_id: connection_id.clone(),
            height: QueryHeight::Specific(chain_height),
        },
        IncludeProof::No,
    )?;

    let client_id = connection_end.client_id().clone();

    let (client_state, _) = chain.query_client_state(
        QueryClientStateRequest {
            client_id: client_id.clone(),
            height: QueryHeight::Specific(chain_height),
        },
        IncludeProof::No,
    )?;

    let channel_counterparty = channel_end.counterparty().clone();
    let connection_counterparty = connection_end.counterparty().clone();

    let counterparty_client_id = connection_counterparty.client_id().clone();

    let counterparty_connection_id = connection_counterparty.connection_id.ok_or_else(|| {
        eyre!(
            "connection end for {} on chain {} @ {:?} does not have counterparty connection id: {:?}",
            connection_id,
            chain_id,
            chain_height,
            connection_end
        )
    })?;

    let counterparty_port_id = channel_counterparty.port_id().clone();

    let counterparty_channel_id =
        channel_counterparty.channel_id.ok_or_else(|| {
            eyre!(
            "channel end for {}/{} on chain {} @ {:?} does not have counterparty channel id: {:?}",
            port_id, channel_id, chain_id, chain_height, channel_end
        )
        })?;

    let counterparty_chain_id = client_state.chain_id();
    let counterparty_chain = registry.get_or_spawn(&counterparty_chain_id)?;
    let counterparty_chain_height_query =
        QueryHeight::Specific(counterparty_chain.query_latest_height()?);

    let (counterparty_connection_end, _) = counterparty_chain.query_connection(
        QueryConnectionRequest {
            connection_id: counterparty_connection_id.clone(),
            height: counterparty_chain_height_query,
        },
        IncludeProof::No,
    )?;

    let (counterparty_client_state, _) = counterparty_chain.query_client_state(
        QueryClientStateRequest {
            client_id: counterparty_client_id.clone(),
            height: counterparty_chain_height_query,
        },
        IncludeProof::No,
    )?;

    let (counterparty_channel_end, _) = counterparty_chain.query_channel(
        QueryChannelRequest {
            port_id: counterparty_port_id.clone(),
            channel_id: counterparty_channel_id.clone(),
            height: counterparty_chain_height_query,
        },
        IncludeProof::No,
    )?;

    if cmd.verbose {
        let res = ChannelEnds {
            channel_end,
            connection_end,
            client_state,

            counterparty_channel_end,
            counterparty_connection_end,
            counterparty_client_state,
        };

        Output::success(res).exit();
    } else {
        let res = ChannelEndsSummary {
            chain_id: chain_id.clone(),
            client_id,
            connection_id,
            channel_id: channel_id.clone(),
            port_id: port_id.clone(),

            counterparty_chain_id,
            counterparty_client_id,
            counterparty_connection_id,
            counterparty_channel_id,
            counterparty_port_id,
        };

        Output::success(res).exit();
    }
}

impl Runnable for QueryChannelEndsCmd {
    fn run(&self) {
        match do_run::<BaseChainHandle>(self) {
            Ok(()) => {}
            Err(e) => Output::error(e).exit(),
        }
    }
}

#[cfg(test)]
mod tests {
    use std::str::FromStr;

    use abscissa_core::clap::Parser;
    use ibc_relayer_types::core::ics24_host::identifier::{ChainId, ChannelId, PortId};

    use super::QueryChannelEndsCmd;

    #[test]
    fn test_query_channel_ends_required_only() {
        assert_eq!(
            QueryChannelEndsCmd {
                chain_id: ChainId::from_string("chain_id"),
                port_id: PortId::from_str("port_id").unwrap(),
                channel_id: ChannelId::from_str("channel-07").unwrap(),
                height: None,
                verbose: false
            },
            QueryChannelEndsCmd::parse_from([
                "test",
                "--chain",
                "chain_id",
                "--port",
                "port_id",
                "--channel",
                "channel-07"
            ])
        )
    }

    #[test]
    fn test_query_channel_ends_chan_alias() {
        assert_eq!(
            QueryChannelEndsCmd {
                chain_id: ChainId::from_string("chain_id"),
                port_id: PortId::from_str("port_id").unwrap(),
                channel_id: ChannelId::from_str("channel-07").unwrap(),
                height: None,
                verbose: false
            },
            QueryChannelEndsCmd::parse_from([
                "test",
                "--chain",
                "chain_id",
                "--port",
                "port_id",
                "--chan",
                "channel-07"
            ])
        )
    }

    #[test]
    fn test_query_channel_ends_height() {
        assert_eq!(
            QueryChannelEndsCmd {
                chain_id: ChainId::from_string("chain_id"),
                port_id: PortId::from_str("port_id").unwrap(),
                channel_id: ChannelId::from_str("channel-07").unwrap(),
                height: Some(42),
                verbose: false
            },
            QueryChannelEndsCmd::parse_from([
                "test",
                "--chain",
                "chain_id",
                "--port",
                "port_id",
                "--channel",
                "channel-07",
                "--height",
                "42"
            ])
        )
    }

    #[test]
    fn test_query_channel_ends_verbose() {
        assert_eq!(
            QueryChannelEndsCmd {
                chain_id: ChainId::from_string("chain_id"),
                port_id: PortId::from_str("port_id").unwrap(),
                channel_id: ChannelId::from_str("channel-07").unwrap(),
                height: None,
                verbose: true
            },
            QueryChannelEndsCmd::parse_from([
                "test",
                "--chain",
                "chain_id",
                "--port",
                "port_id",
                "--channel",
                "channel-07",
                "--verbose"
            ])
        )
    }

    #[test]
    fn test_query_channel_client_no_chan() {
        assert!(QueryChannelEndsCmd::try_parse_from([
            "test", "--chain", "chain_id", "--port", "port_id"
        ])
        .is_err())
    }

    #[test]
    fn test_query_channel_client_no_port() {
        assert!(QueryChannelEndsCmd::try_parse_from([
            "test",
            "--chain",
            "chain_id",
            "--channel",
            "channel-07"
        ])
        .is_err())
    }

    #[test]
    fn test_query_channel_client_no_chain() {
        assert!(QueryChannelEndsCmd::try_parse_from([
            "test",
            "--port",
            "port_id",
            "--channel",
            "channel-07"
        ])
        .is_err())
    }
}<|MERGE_RESOLUTION|>--- conflicted
+++ resolved
@@ -1,30 +1,4 @@
-<<<<<<< HEAD
-use abscissa_core::{clap::Parser, Command, Runnable};
-=======
 use abscissa_core::clap::Parser;
-use serde::{Deserialize, Serialize};
-
->>>>>>> e26d356a
-use eyre::eyre;
-use ibc_relayer::{
-    chain::{
-        handle::{BaseChainHandle, ChainHandle},
-        requests::{
-            IncludeProof, QueryChannelRequest, QueryClientStateRequest, QueryConnectionRequest,
-            QueryHeight,
-        },
-    },
-    client_state::AnyClientState,
-    registry::Registry,
-};
-use ibc_relayer_types::{
-    core::{
-        ics03_connection::connection::ConnectionEnd,
-        ics04_channel::channel::{ChannelEnd, State},
-        ics24_host::identifier::{ChainId, ChannelId, ClientId, ConnectionId, PortId},
-    },
-    Height,
-};
 use serde::{Deserialize, Serialize};
 
 use crate::{
