--- conflicted
+++ resolved
@@ -1,36 +1,11 @@
-<<<<<<< HEAD
-use abscissa_core::{clap::Parser, Command, Runnable};
-use ibc_relayer::chain::{
-    handle::ChainHandle,
-    requests::{IncludeProof, QueryChannelRequest, QueryHeight},
-};
-use ibc_relayer_types::{
-    core::{
-        ics04_channel::channel::State,
-        ics24_host::identifier::{ChainId, ChannelId, PortId},
-    },
-    Height,
-};
+use abscissa_core::clap::Parser;
+use ibc_relayer::chain::handle::ChainHandle;
 
 use crate::{
     cli_utils::spawn_chain_runtime,
     conclude::{exit_with_unrecoverable_error, Output},
     prelude::*,
 };
-=======
-use abscissa_core::clap::Parser;
-use ibc_relayer::chain::handle::ChainHandle;
-
-use ibc_relayer::chain::requests::{IncludeProof, QueryChannelRequest, QueryHeight};
-use ibc_relayer_types::core::ics24_host::identifier::ChainId;
-use ibc_relayer_types::core::ics24_host::identifier::{ChannelId, PortId};
-
-use crate::cli_utils::spawn_chain_runtime;
-use crate::conclude::{exit_with_unrecoverable_error, Output};
-use crate::prelude::*;
-use ibc_relayer_types::core::ics04_channel::channel::State;
-use ibc_relayer_types::Height;
->>>>>>> e26d356a
 
 #[derive(Clone, Command, Debug, Parser, PartialEq, Eq)]
 pub struct QueryChannelEndCmd {
