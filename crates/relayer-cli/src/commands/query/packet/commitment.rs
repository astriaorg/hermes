<<<<<<< HEAD
use abscissa_core::{clap::Parser, Command, Runnable};
use ibc_relayer::chain::{
    handle::ChainHandle,
    requests::{IncludeProof, QueryHeight, QueryPacketCommitmentRequest},
};
use ibc_relayer_types::{
    core::{
        ics04_channel::packet::Sequence,
        ics24_host::identifier::{ChainId, ChannelId, PortId},
    },
    Height,
};
use serde::Serialize;
use subtle_encoding::{Encoding, Hex};

use crate::{
    cli_utils::spawn_chain_runtime,
    conclude::{exit_with_unrecoverable_error, Output},
    error::Error,
    prelude::*,
};
=======
use abscissa_core::clap::Parser;
use subtle_encoding::{Encoding, Hex};

use ibc_relayer::chain::handle::ChainHandle;
use ibc_relayer::chain::requests::{IncludeProof, QueryHeight, QueryPacketCommitmentRequest};
use ibc_relayer_types::core::ics04_channel::packet::Sequence;
use ibc_relayer_types::core::ics24_host::identifier::{ChainId, ChannelId, PortId};
use ibc_relayer_types::Height;

use crate::cli_utils::spawn_chain_runtime;
use crate::conclude::{exit_with_unrecoverable_error, Output};
use crate::error::Error;
use crate::prelude::*;
>>>>>>> e26d356a

#[derive(Clone, Command, Debug, Parser, PartialEq, Eq)]
pub struct QueryPacketCommitmentCmd {
    #[clap(
        long = "chain",
        required = true,
        value_name = "CHAIN_ID",
        help_heading = "REQUIRED",
        help = "Identifier of the chain to query"
    )]
    chain_id: ChainId,

    #[clap(
        long = "port",
        required = true,
        value_name = "PORT_ID",
        help_heading = "REQUIRED",
        help = "Identifier of the port to query"
    )]
    port_id: PortId,

    #[clap(
        long = "channel",
        visible_alias = "chan",
        required = true,
        value_name = "CHANNEL_ID",
        help_heading = "REQUIRED",
        help = "Identifier of the channel to query"
    )]
    channel_id: ChannelId,

    #[clap(
        long = "sequence",
        visible_alias = "seq",
        required = true,
        value_name = "SEQUENCE",
        help_heading = "REQUIRED",
        help = "Sequence of packet to query"
    )]
    sequence: Sequence,

    #[clap(
        long = "height",
        value_name = "HEIGHT",
        help = "Height of the state to query. Leave unspecified for latest height."
    )]
    height: Option<u64>,
}

impl QueryPacketCommitmentCmd {
    fn execute(&self) -> Result<String, Error> {
        let config = app_config();

        let chain = spawn_chain_runtime(&config, &self.chain_id)?;

        let (bytes, _) = chain
            .query_packet_commitment(
                QueryPacketCommitmentRequest {
                    port_id: self.port_id.clone(),
                    channel_id: self.channel_id.clone(),
                    sequence: self.sequence,
                    height: self.height.map_or(QueryHeight::Latest, |revision_height| {
                        QueryHeight::Specific(
                            Height::new(chain.id().version(), revision_height)
                                .unwrap_or_else(exit_with_unrecoverable_error),
                        )
                    }),
                },
                IncludeProof::No,
            )
            .map_err(Error::relayer)?;

        if bytes.is_empty() {
            Ok("None".to_owned())
        } else {
            Ok(Hex::upper_case()
                .encode_to_string(bytes.clone())
                .unwrap_or_else(|_| format!("{bytes:?}")))
        }
    }
}

impl Runnable for QueryPacketCommitmentCmd {
    fn run(&self) {
        match self.execute() {
            Ok(hex) => Output::success(hex).exit(),
            Err(e) => Output::error(e).exit(),
        }
    }
}

#[cfg(test)]
mod tests {
    use std::str::FromStr;

    use abscissa_core::clap::Parser;
    use ibc_relayer_types::core::{
        ics04_channel::packet::Sequence,
        ics24_host::identifier::{ChainId, ChannelId, PortId},
    };

    use super::QueryPacketCommitmentCmd;

    #[test]
    fn test_query_packet_commitment_required_only() {
        assert_eq!(
            QueryPacketCommitmentCmd {
                chain_id: ChainId::from_string("chain_id"),
                port_id: PortId::from_str("port_id").unwrap(),
                channel_id: ChannelId::from_str("channel-07").unwrap(),
                sequence: Sequence::from(42),
                height: None
            },
            QueryPacketCommitmentCmd::parse_from([
                "test",
                "--chain",
                "chain_id",
                "--port",
                "port_id",
                "--channel",
                "channel-07",
                "--sequence",
                "42"
            ])
        )
    }

    #[test]
    fn test_query_packet_commitment_aliases() {
        assert_eq!(
            QueryPacketCommitmentCmd {
                chain_id: ChainId::from_string("chain_id"),
                port_id: PortId::from_str("port_id").unwrap(),
                channel_id: ChannelId::from_str("channel-07").unwrap(),
                sequence: Sequence::from(42),
                height: None
            },
            QueryPacketCommitmentCmd::parse_from([
                "test",
                "--chain",
                "chain_id",
                "--port",
                "port_id",
                "--chan",
                "channel-07",
                "--seq",
                "42"
            ])
        )
    }

    #[test]
    fn test_query_packet_commitment_height() {
        assert_eq!(
            QueryPacketCommitmentCmd {
                chain_id: ChainId::from_string("chain_id"),
                port_id: PortId::from_str("port_id").unwrap(),
                channel_id: ChannelId::from_str("channel-07").unwrap(),
                sequence: Sequence::from(42),
                height: Some(21)
            },
            QueryPacketCommitmentCmd::parse_from([
                "test",
                "--chain",
                "chain_id",
                "--port",
                "port_id",
                "--channel",
                "channel-07",
                "--sequence",
                "42",
                "--height",
                "21"
            ])
        )
    }

    #[test]
    fn test_query_packet_commitment_no_seq() {
        assert!(QueryPacketCommitmentCmd::try_parse_from([
            "test",
            "--chain",
            "chain_id",
            "--port",
            "port_id",
            "--channel",
            "channel-07"
        ])
        .is_err())
    }

    #[test]
    fn test_query_packet_commitment_no_chan() {
        assert!(QueryPacketCommitmentCmd::try_parse_from([
            "test",
            "--chain",
            "chain_id",
            "--port",
            "port_id",
            "--sequence",
            "42"
        ])
        .is_err())
    }

    #[test]
    fn test_query_packet_commitment_no_port() {
        assert!(QueryPacketCommitmentCmd::try_parse_from([
            "test",
            "--chain",
            "chain_id",
            "--channel",
            "channel-07",
            "--sequence",
            "42"
        ])
        .is_err())
    }

    #[test]
    fn test_query_packet_commitment_no_chain() {
        assert!(QueryPacketCommitmentCmd::try_parse_from([
            "test",
            "--port",
            "port_id",
            "--channel",
            "channel-07",
            "--sequence",
            "42"
        ])
        .is_err())
    }
}<|MERGE_RESOLUTION|>--- conflicted
+++ resolved
@@ -1,26 +1,3 @@
-<<<<<<< HEAD
-use abscissa_core::{clap::Parser, Command, Runnable};
-use ibc_relayer::chain::{
-    handle::ChainHandle,
-    requests::{IncludeProof, QueryHeight, QueryPacketCommitmentRequest},
-};
-use ibc_relayer_types::{
-    core::{
-        ics04_channel::packet::Sequence,
-        ics24_host::identifier::{ChainId, ChannelId, PortId},
-    },
-    Height,
-};
-use serde::Serialize;
-use subtle_encoding::{Encoding, Hex};
-
-use crate::{
-    cli_utils::spawn_chain_runtime,
-    conclude::{exit_with_unrecoverable_error, Output},
-    error::Error,
-    prelude::*,
-};
-=======
 use abscissa_core::clap::Parser;
 use subtle_encoding::{Encoding, Hex};
 
@@ -34,7 +11,6 @@
 use crate::conclude::{exit_with_unrecoverable_error, Output};
 use crate::error::Error;
 use crate::prelude::*;
->>>>>>> e26d356a
 
 #[derive(Clone, Command, Debug, Parser, PartialEq, Eq)]
 pub struct QueryPacketCommitmentCmd {
