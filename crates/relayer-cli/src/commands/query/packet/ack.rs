--- conflicted
+++ resolved
@@ -1,20 +1,5 @@
-<<<<<<< HEAD
-use abscissa_core::{clap::Parser, Command, Runnable};
-use ibc_relayer::chain::{
-    handle::ChainHandle,
-    requests::{IncludeProof, QueryHeight, QueryPacketAcknowledgementRequest},
-};
-use ibc_relayer_types::{
-    core::{
-        ics04_channel::packet::Sequence,
-        ics24_host::identifier::{ChainId, ChannelId, PortId},
-    },
-    Height,
-};
-=======
 use abscissa_core::clap::Parser;
 use ibc_relayer::chain::requests::{IncludeProof, QueryHeight, QueryPacketAcknowledgementRequest};
->>>>>>> e26d356a
 use subtle_encoding::{Encoding, Hex};
 
 use crate::{
