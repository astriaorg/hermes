<<<<<<< HEAD
use abscissa_core::{clap::Parser, Command, Runnable};
use ibc_relayer::chain::{
    handle::ChainHandle,
    requests::{
        IncludeProof, PageRequest, QueryConnectionChannelsRequest, QueryConnectionRequest,
        QueryHeight,
    },
=======
use abscissa_core::clap::Parser;
use ibc_relayer::chain::handle::ChainHandle;
use ibc_relayer::chain::requests::{
    IncludeProof, PageRequest, QueryConnectionChannelsRequest, QueryConnectionRequest, QueryHeight,
>>>>>>> e26d356a
};
use ibc_relayer_types::{
    core::{
        ics03_connection::connection::State,
        ics24_host::identifier::{ChainId, ConnectionId, PortChannelId},
    },
    Height,
};

use crate::{
    cli_utils::spawn_chain_runtime,
    conclude::{exit_with_unrecoverable_error, Output},
    error::Error,
    prelude::*,
};

#[derive(Clone, Command, Debug, Parser, PartialEq, Eq)]
pub struct QueryConnectionEndCmd {
    #[clap(
        long = "chain",
        required = true,
        value_name = "CHAIN_ID",
        help_heading = "REQUIRED",
        help = "Identifier of the chain to query"
    )]
    chain_id: ChainId,

    #[clap(
        long = "connection",
        visible_alias = "conn",
        required = true,
        value_name = "CONNECTION_ID",
        help_heading = "REQUIRED",
        help = "Identifier of the connection to query"
    )]
    connection_id: ConnectionId,

    #[clap(
        long = "height",
        value_name = "HEIGHT",
        help = "Height of the state to query. Leave unspecified for latest height."
    )]
    height: Option<u64>,
}

// cargo run --bin hermes -- query connection end --chain ibc-test --connection connectionidone --height 3
impl Runnable for QueryConnectionEndCmd {
    fn run(&self) {
        let config = app_config();

        let chain = spawn_chain_runtime(&config, &self.chain_id)
            .unwrap_or_else(exit_with_unrecoverable_error);

        let res = chain.query_connection(
            QueryConnectionRequest {
                connection_id: self.connection_id.clone(),
                height: self.height.map_or(QueryHeight::Latest, |revision_height| {
                    QueryHeight::Specific(
                        Height::new(chain.id().version(), revision_height)
                            .unwrap_or_else(exit_with_unrecoverable_error),
                    )
                }),
            },
            IncludeProof::No,
        );
        match res {
            Ok((connection_end, _)) => {
                if connection_end.state_matches(&State::Uninitialized) {
                    Output::error(format!(
                        "connection '{}' does not exist",
                        self.connection_id
                    ))
                    .exit()
                } else {
                    Output::success(connection_end).exit()
                }
            }
            Err(e) => Output::error(e).exit(),
        }
    }
}

/// Command for querying the channel identifiers associated with a connection.
/// Sample invocation:
/// `cargo run --bin hermes -- query connection channels ibc-0 connection-0`
#[derive(Clone, Command, Debug, Parser, PartialEq, Eq)]
pub struct QueryConnectionChannelsCmd {
    #[clap(
        long = "chain",
        required = true,
        value_name = "CHAIN_ID",
        help_heading = "REQUIRED",
        help = "Identifier of the chain to query"
    )]
    chain_id: ChainId,

    #[clap(
        long = "connection",
        visible_alias = "conn",
        required = true,
        value_name = "CONNECTION_ID",
        help_heading = "REQUIRED",
        help = "Identifier of the connection to query"
    )]
    connection_id: ConnectionId,
}

impl Runnable for QueryConnectionChannelsCmd {
    fn run(&self) {
        let config = app_config();

        let chain = spawn_chain_runtime(&config, &self.chain_id)
            .unwrap_or_else(exit_with_unrecoverable_error);

        let res: Result<_, Error> = chain
            .query_connection_channels(QueryConnectionChannelsRequest {
                connection_id: self.connection_id.clone(),
                pagination: Some(PageRequest::all()),
            })
            .map_err(Error::relayer);

        match res {
            Ok(channels) => {
                let ids: Vec<PortChannelId> = channels
                    .into_iter()
                    .map(|identified_channel| PortChannelId {
                        port_id: identified_channel.port_id,
                        channel_id: identified_channel.channel_id,
                    })
                    .collect();
                Output::success(ids).exit()
            }
            Err(e) => Output::error(e).exit(),
        }
    }
}

#[cfg(test)]
mod tests {
    use std::str::FromStr;

    use abscissa_core::clap::Parser;
    use ibc_relayer_types::core::ics24_host::identifier::{ChainId, ConnectionId};

    use super::{QueryConnectionChannelsCmd, QueryConnectionEndCmd};

    #[test]
    fn test_query_connection_channels() {
        assert_eq!(
            QueryConnectionChannelsCmd {
                chain_id: ChainId::from_string("chain_id"),
                connection_id: ConnectionId::from_str("connection_id").unwrap()
            },
            QueryConnectionChannelsCmd::parse_from([
                "test",
                "--chain",
                "chain_id",
                "--connection",
                "connection_id"
            ])
        )
    }

    #[test]
    fn test_query_connection_channels_conn_alias() {
        assert_eq!(
            QueryConnectionChannelsCmd {
                chain_id: ChainId::from_string("chain_id"),
                connection_id: ConnectionId::from_str("connection_id").unwrap()
            },
            QueryConnectionChannelsCmd::parse_from([
                "test",
                "--chain",
                "chain_id",
                "--conn",
                "connection_id"
            ])
        )
    }

    #[test]
    fn test_query_connection_channels_no_conn() {
        assert!(
            QueryConnectionChannelsCmd::try_parse_from(["test", "--chain", "chain_id"]).is_err()
        )
    }

    #[test]
    fn test_query_connection_channels_no_chain() {
        assert!(QueryConnectionChannelsCmd::try_parse_from([
            "test",
            "--connection",
            "connection_id"
        ])
        .is_err())
    }

    #[test]
    fn test_query_connection_end_required_only() {
        assert_eq!(
            QueryConnectionEndCmd {
                chain_id: ChainId::from_string("chain_id"),
                connection_id: ConnectionId::from_str("connection_id").unwrap(),
                height: None
            },
            QueryConnectionEndCmd::parse_from([
                "test",
                "--chain",
                "chain_id",
                "--connection",
                "connection_id"
            ])
        )
    }

    #[test]
    fn test_query_connection_end_conn_alias() {
        assert_eq!(
            QueryConnectionEndCmd {
                chain_id: ChainId::from_string("chain_id"),
                connection_id: ConnectionId::from_str("connection_id").unwrap(),
                height: None
            },
            QueryConnectionEndCmd::parse_from([
                "test",
                "--chain",
                "chain_id",
                "--conn",
                "connection_id"
            ])
        )
    }

    #[test]
    fn test_query_connection_end_height() {
        assert_eq!(
            QueryConnectionEndCmd {
                chain_id: ChainId::from_string("chain_id"),
                connection_id: ConnectionId::from_str("connection_id").unwrap(),
                height: Some(42)
            },
            QueryConnectionEndCmd::parse_from([
                "test",
                "--chain",
                "chain_id",
                "--connection",
                "connection_id",
                "--height",
                "42"
            ])
        )
    }

    #[test]
    fn test_query_connection_end_no_conn() {
        assert!(QueryConnectionEndCmd::try_parse_from(["test", "--chain", "chain_id"]).is_err())
    }

    #[test]
    fn test_query_connection_end_no_chain() {
        assert!(
            QueryConnectionEndCmd::try_parse_from(["test", "--connection", "connection_id"])
                .is_err()
        )
    }
}<|MERGE_RESOLUTION|>--- conflicted
+++ resolved
@@ -1,24 +1,7 @@
-<<<<<<< HEAD
-use abscissa_core::{clap::Parser, Command, Runnable};
-use ibc_relayer::chain::{
-    handle::ChainHandle,
-    requests::{
-        IncludeProof, PageRequest, QueryConnectionChannelsRequest, QueryConnectionRequest,
-        QueryHeight,
-    },
-=======
 use abscissa_core::clap::Parser;
 use ibc_relayer::chain::handle::ChainHandle;
 use ibc_relayer::chain::requests::{
     IncludeProof, PageRequest, QueryConnectionChannelsRequest, QueryConnectionRequest, QueryHeight,
->>>>>>> e26d356a
-};
-use ibc_relayer_types::{
-    core::{
-        ics03_connection::connection::State,
-        ics24_host::identifier::{ChainId, ConnectionId, PortChannelId},
-    },
-    Height,
 };
 
 use crate::{
