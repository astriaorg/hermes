--- conflicted
+++ resolved
@@ -18,7 +18,6 @@
 name = "hermes"
 
 [dependencies]
-<<<<<<< HEAD
 ibc-relayer-types  = { workspace = true }
 ibc-relayer        = { workspace = true }
 ibc-telemetry      = { workspace = true }
@@ -53,52 +52,6 @@
 tokio                            = { workspace = true, features = ["full"] }
 tracing                          = { workspace = true }
 tracing-subscriber               = { workspace = true, features = ["fmt", "env-filter", "json"] }
-=======
-ibc-relayer-types  = { version = "0.27.3", path = "../relayer-types" }
-ibc-relayer        = { version = "0.27.3", path = "../relayer" }
-ibc-telemetry      = { version = "0.27.3", path = "../telemetry", optional = true }
-ibc-relayer-rest   = { version = "0.27.3", path = "../relayer-rest", optional = true }
-ibc-chain-registry = { version = "0.27.3" , path = "../chain-registry" }
-
-clap                     = { version = "3.2", features = ["cargo"] }
-clap_complete            = "3.2"
-color-eyre               = "0.6"
-console                  = "0.15.5"
-crossbeam-channel        = "0.5.11"
-dialoguer                = "0.11.0"
-dirs-next                = "2.0.0"
-eyre                     = "0.6.12"
-flex-error               = { version = "0.4.4", default-features = false, features = ["std", "eyre_tracer"] }
-futures                  = "0.3.27"
-hdpath                   = "0.6.3"
-http                     = "0.2"
-humantime                = "2.1"
-itertools                = "0.10.5"
-oneline-eyre             = "0.1"
-regex                    = "1.9.5"
-serde                    = { version = "1.0", features = ["serde_derive"] }
-serde_json               = "1"
-signal-hook              = "0.3.17"
-subtle-encoding          = "0.5"
-tokio                    = { version = "1.0", features = ["full"] }
-tracing                  = "0.1.36"
-tracing-subscriber       = { version = "0.3.14", features = ["fmt", "env-filter", "json"]}
-time                     = "0.3"
-[dependencies.tendermint]
-version = "0.34.0"
-features = ["secp256k1"]
-
-[dependencies.tendermint-rpc]
-version = "0.34.0"
-features = ["http-client", "websocket-client"]
-
-[dependencies.tendermint-light-client-verifier]
-version = "0.34.0"
-
-[dependencies.abscissa_core]
-version = "=0.6.0"
-features = ["options"]
->>>>>>> 1d2aa0c7
 
 [dev-dependencies]
 abscissa_core = { workspace = true, features = ["testing"] }
